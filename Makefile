--- conflicted
+++ resolved
@@ -44,13 +44,9 @@
 jmol-sage      = $(sage-root)/local/share/jmol
 canvas3d       = $(sage-root)/devel/sagenb/sagenb/data/sage/js/canvas3d_lib.js
 
-<<<<<<< HEAD
-all: submodules $(jquery) $(all-min-js) $(all-min-css) $(tos-static)
+all: submodules $(jquery) $(all-min-js) $(all-min-css) $(tos-static) $(embed-css)
 
 .PHONY: submodules $(tos-static)
-=======
-all: submodules $(jquery) $(all-min-js) $(all-min-css) $(embed-css)
->>>>>>> b7ebe333
 
 submodules:
 	if git submodule status | grep -q ^[+-]; then git submodule update --init > /dev/null; fi
