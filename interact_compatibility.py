--- conflicted
+++ resolved
@@ -241,13 +241,8 @@
     if type is str:
         adapter=lambda x, globs: x
     else:
-<<<<<<< HEAD
         adapter = lambda x, globs: type(sage_eval(x, globs))
-    return InputBox(default=default, width=width, 
-=======
-        adapter = lambda x, globs: sage_eval(x, globs)
     return InputBox(default=default, width=width, raw=False,
->>>>>>> 74e3f1d3
                     label=label, adapter=adapter, height=height)
 
 def color_selector(default=(0,0,1), label=None,
