--- conflicted
+++ resolved
@@ -1041,15 +1041,11 @@
     elif isinstance(control, Number):
         C = InputBox(default = control, label = label, raw = True)
     elif isinstance(control, list):
-<<<<<<< HEAD
-        C = Selector(buttons = len(control) <= 5, default = default_value, label = label, values = control, raw = False)
-=======
         if len(control) <= 5:
             selectortype = "button"
         else:
             selectortype = "list"
-        C = selector(selector_type = selectortype, default = default_value, label = label, values = control)
->>>>>>> fa29f856
+        C = Selector(selector_type = selectortype, default = default_value, label = label, values = control)
     elif isinstance(control, GeneratorType):
         C = DiscreteSlider(default = default_value, values = take(10000,control), label = label)
     elif isinstance (control, tuple):
