"""
Interacts


Examples
--------


Radio button example::

    @interact
    def f(n = Selector(values=["Option1","Option2"], selector_type="radio", label=" ")):
        print n


Push button example::

    result = 0
    @interact
    def f(n = Button(text="Increment", default=0, value=1, width="10em", label=" ")):
        global result
        result = result + n
        print "Result: ", result


Button bar example::

    result = 0
    @interact
    def f(n = ButtonBar(values=[(1,"Increment"),(-1,"Decrement")], default=0, width="10em", label=" ")):
        global result
        result = result + n
        print "Result: ", result

Multislider example::

    sliders = 5
    interval = [(0,10)]*sliders
    default = [3]*sliders
    @interact
    def f(n = MultiSlider(sliders = sliders, interval = interval, default = default), c = (1,100)):
        print "Sum of cn for all n: %s"%float(sum(c * i for i in n))

Nested interacts::

    @interact
    def f(n=(0,10,1)):
        print n
        @interact
        def transformation(c=(0,n)):
            print c


Nested interacts where the number of controls is changed::

    @interact
    def f(n=(0,10)):
        @interact(controls=[('x%d'%i, (0,10)) for i in range(n)])
        def s(multiplier=2, **kwargs):
            print sum(kwargs.values())*multiplier


Recursively nested interact::

    c=1
    @interact
    def f(n=(0,10)):
        global c
        c+=1
        print 'f evaluated %d times'%c
        for i in range(n):
            interact(f)


"""

import singlecell_exec_config as CONFIG

_INTERACTS={}

__single_cell_timeout__=0

from functools import wraps

def decorator_defaults(func):
    """
    This function allows a decorator to have default arguments.

    Normally, a decorator can be called with or without arguments.
    However, the two cases call for different types of return values.
    If a decorator is called with no parentheses, it should be run
    directly on the function.  However, if a decorator is called with
    parentheses (i.e., arguments), then it should return a function
    that is then in turn called with the defined function as an
    argument.

    This decorator allows us to have these default arguments without
    worrying about the return type.

    EXAMPLES::
    
        sage: from sage.misc.decorators import decorator_defaults
        sage: @decorator_defaults
        ... def my_decorator(f,*args,**kwds):
        ...     print kwds
        ...     print args
        ...     print f.__name__
        ...       
        sage: @my_decorator
        ... def my_fun(a,b):
        ...     return a,b
        ...  
        {}
        ()
        my_fun
        sage: @my_decorator(3,4,c=1,d=2)
        ... def my_fun(a,b):
        ...     return a,b
        ...   
        {'c': 1, 'd': 2}
        (3, 4)
        my_fun
    """
    from inspect import isfunction
    @wraps(func)
    def my_wrap(*args,**kwargs):
        if len(kwargs)==0 and len(args)==1 and isfunction(args[0]):
            # call without parentheses
            return func(*args)
        else:
            def _(f):
                return func(f, *args, **kwargs)
            return _
    return my_wrap

@decorator_defaults
def interact(f, controls=[]):
    """
    A decorator that creates an interact.

    Each control can be given as an :class:`.InteractControl` object
    or a value, defined in :func:`.automatic_control`, that will be
    interpreted as the parameters for some control.

    The decorator can be used in several ways::

        @interact([name1, (name2, control2), (name3, control3)])
        def f(**kwargs):
            ...

        @interact
        def f(name1, name2=control2, name3=control3):
            ...


    The two ways can also be combined::

        @interact([name1, (name2, control2)])
        def f(name3, name4=control4, name5=control5):
            ...

    In each example, ``name1``, with no associated control,
    will default to a text box.

    :arg function f: the function to make into an interact
    :arg list controls: a list of tuples of the form ``("name",control)``
    :returns: the original function
    :rtype: function
    """
    global _INTERACTS

    if isinstance(controls,(list,tuple)):
        controls=list(controls)
        for i,name in enumerate(controls):
            if isinstance(name, str):
                controls[i]=(name, None)
            elif not isinstance(name[0], str):
                raise ValueError("interact control must have a string name, but %s isn't a string"%(name[0],))

    import inspect
    (args, varargs, varkw, defaults) = inspect.getargspec(f)
    if defaults is None:
        defaults=[]
    n=len(args)-len(defaults)
    
    controls=zip(args,[None]*n+list(defaults))+controls

    names=[n for n,_ in controls]
    controls=[automatic_control(c) for _,c in controls]

    from sys import _sage_messages as MESSAGE, maxint
    from random import randrange

    # UUID would be better, but we can't use it because of a
    # bug in Python 2.6 on Mac OS X (http://bugs.python.org/issue8621)
    function_id=str(randrange(maxint))

    def adapted_f(**kwargs):
        MESSAGE.push_output_id(function_id)
        # remap parameters
        for k,v in kwargs.items():
            kwargs[k]=controls[names.index(k)].adapter(v)
        returned=f(**kwargs)
        MESSAGE.pop_output_id()
        return returned

    _INTERACTS[function_id]=adapted_f
    MESSAGE.message_queue.message('interact_prepare',
                                  {'interact_id':function_id,
                                   'controls':dict(zip(names,[c.message() for c in controls])),
                                   'layout':names})
    global __single_cell_timeout__
    __single_cell_timeout__=60
    adapted_f(**dict(zip(names,[c.default for c in controls])))
    return f

class InteractControl:
    """
    Base class for all interact controls.
    """
    def __init__(self, *args, **kwargs):
        self.args=args
        self.kwargs=kwargs

    def adapter(self, v):
        """
        Get the value of the interact in a form that can be passed to
        the inner function

        :arg v: a value as passed from the client
        :returns: the interpretation of that value in the context of
            this control (by default, the value is not changed)
        """
        return v

    def message(self):
        """
        Get a control configuration message for an
        ``interact_prepare`` message

        :returns: configuration message
        :rtype: dict
        """
        raise NotImplementedError

class Checkbox(InteractControl):
    """
    A checkbox control

    :arg bool default: ``True`` if the checkbox is checked by default
    :arg bool raw: ``True`` if the value should be treated as "unquoted"
        (raw), so it can be used in control structures. There are few
        conceivable situations in which raw should be set to ``False``,
        but it is available.
    :arg str label: the label of the control
    """
    def __init__(self, default=True, raw=True, label=""):
        self.default=default
        self.raw=raw
        self.label=label

    def message(self):
        """
        Get a checkbox control configuration message for an
        ``interact_prepare`` message

        :returns: configuration message
        :rtype: dict
        """
        return {'control_type':'checkbox',
                'default':self.default,
                'raw':self.raw,
                'label':self.label}

class InputBox(InteractControl):
    """
    An input box control

    :arg default: default value of the input box
    :arg int width: character width of the input box.
    :arg int height: character height of the input box. If this is greater than
        one, an HTML textarea will be rendered, while if it is less than one,
        an input box form element will be rendered.
    :arg bool raw: ``True`` if the value should be treated as "unquoted"
        (raw), so it can be used in control structures; ``False`` if the
        value should be treated as a string. The value of a textarea (``height``
        greater than one) will always be treated as a string.
    :arg str label: the label of the control
    """

    def __init__(self, default="", width=0, height=1, raw=False, label=""):
        self.default=self.default_return=default
        self.width=int(width)
        self.height=int(height)
        self.raw=raw
        self.label=label

        if self.height > 1:
            self.subtype = "textarea"
            self.raw = True
        else:
            self.subtype = "input"
            if self.raw:
                self.default_return = repr(self.default)

    def message(self):
        """
        Get an input box control configuration message for an
        ``interact_prepare`` message

        :returns: configuration message
        :rtype: dict
        """
        return {'control_type':'input_box',
                'subtype':self.subtype,
                'default':self.default_return,
                'width':self.width,
                'height':self.height,
                'raw':self.raw,
                'label':self.label}

class InputGrid(InteractControl):
    """
    An input grid control

    :arg int nrows: number of rows in the grid
    :arg int ncols: number of columns in the grid
    :arg int width: character width of each input box
    :arg default: default values of the control. A multi-dimensional
        list specifies the values of individual inputs; a single value
        sets the same value to all inputs
    :arg bool raw: ``True`` if the value should be treated as "unquoted"
        (raw), so it can be used in control structures; ``False`` if the
        value should be treated as a string
    :arg str label: the label of the control
    """

    def __init__(self, nrows=1, ncols=1, width=0, default=0, raw=True, label=""):
        self.nrows = int(nrows)
        self.ncols = int(ncols)
        self.width = int(width)
        self.raw = raw
        self.label = label

        if not isinstance(default, list):
            self.default = self.default_return = [[default for _ in range(self.ncols)] for _ in range(self.nrows)]
        else:
            self.default = self.default_return = default

        if self.raw:
            self.default_return = [[repr(j) for j in i] for i in self.default]

    def message(self):
        """
        Get an input box control configuration message for an
        ``interact_prepare`` message

        :returns: configuration message
        :rtype: dict
        """
        return {'control_type': 'input_grid',
                'nrows': self.nrows,
                'ncols': self.ncols,
                'default': self.default_return,
                'width':self.width,
                'raw': self.raw,
                'label': self.label}

class Selector(InteractControl):
    """
    A selector interact control

    :arg int default: initially selected index of the list of values
    :arg list values: list of values from which the user can select. A value can
        also be represented as a tuple of the form ``(value, label)``, where the
        value is the name of the variable and the label is the text displayed to
        the user.
    :arg string selector_type: Type of selector. Currently supported options
        are "button" (Buttons), "radio" (Radio buttons), and "list"
        (Dropdown list), with "list" being the default. If "list" is used,
        ``ncols`` and ``nrows`` will be ignored. If "radio" is used, ``width``
        will be ignored.
    :arg int ncols: number of columns of selectable objects. If this is given,
        it must cleanly divide the number of objects, else this value will be
        set to the number of objects and ``nrows`` will be set to 1.
    :arg int nrows: number of rows of selectable objects. If this is given, it
        must cleanly divide the number of objects, else this value will be set
        to 1 and ``ncols`` will be set to the number of objects. If both
        ``ncols`` and ``nrows`` are given, ``nrows * ncols`` must equal the
        number of objects, else ``nrows`` will be set to 1 and ``ncols`` will
        be set to the number of objects.
    :arg string width: CSS width of each button. This should be specified in
        px or em.
    :arg str label: the label of the control
    """

    def __init__(self, default=0, values=[0], selector_type="list", nrows=None, ncols=None, width="", label=""):
        self.default=int(default)
        self.values=values[:]
        self.selector_type=selector_type
        self.nrows=nrows
        self.ncols=ncols
        self.width=str(width)
        self.label=label

        if self.selector_type != "button" and self.selector_type != "radio":
            self.selector_type = "list"
        
        # Assign selector labels and values.
        self.value_labels=[str(v[1]) if isinstance(v,tuple) and
                           len(v)==2 else str(v) for v in values]
        self.values = [v[0] if isinstance(v,tuple) and
                       len(v)==2 else v for v in values]

        # Ensure that default index is always in the correct range.
        if default < 0 or default >= len(values):
            self.default = 0

        # If not using a dropdown list,
        # check/set rows and columns for layout.
        if self.selector_type != "list":
            if self.nrows is None and self.ncols is None:
                self.nrows = 1
                self.ncols = len(self.values)
            elif self.nrows is None:
                self.ncols = int(self.ncols)
                if self.ncols <= 0:
                    self.ncols = len(values)
                self.nrows = int(len(self.values) / self.ncols)
                if self.ncols * self.nrows < len(self.values):
                    self.nrows = 1
                    self.ncols = len(self.values)
            elif self.ncols is None:
                self.nrows = int(self.nrows)
                if self.nrows <= 0:
                    self.nrows = 1
                self.ncols = int(len(self.values) / self.nrows)
                if self.ncols * self.nrows < len(self.values):
                    self.nrows = 1
                    self.ncols = len(self.values)
            else:
                self.ncols = int(self.ncols)
                self.nrows = int(self.nrows)
                if self.ncols * self.nrows != len(self.values):
                    self.nrows = 1
                    self.ncols = len(self.values)

    def message(self):
        """
        Get a selector control configuration message for an
        ``interact_prepare`` message

        :returns: configuration message
        :rtype: dict
        """
        return {'control_type': 'selector',
                'subtype': self.selector_type,
                'values': len(self.values),
                'value_labels': self.value_labels,
                'default': self.default,
                'nrows': self.nrows,
                'ncols': self.ncols,
                'raw': True,
                'width': self.width,
                'label':self.label}
                
    def adapter(self, v):
        return self.values[int(v)]

class DiscreteSlider(InteractControl):
    """
    A discrete slider interact control.

    The slider value correlates with the index of an array of values.

    :arg int default: initial value (index) of the slider; if ``None``, the
        slider defaults to the 0th index.  The default will be the
        closest values to this parameter.
    :arg list values: list of values to which the slider position refers.
<<<<<<< HEAD
    :arg bool range_slider: toggles whether the slider should select
        one value (False, default) or a range of values (True).
=======
    :arg bool range_slider: toggles whether the slider should select one value (default = False) or a range of values (True).
    :arg bool display_value: toggles whether the slider value sould be displayed (default = True)
>>>>>>> 223fe0ba
    :arg str label: the label of the control
    """

    def __init__(self, range_slider=False, display_value=True, values=[0,1], default=None, label=""):
        from types import GeneratorType

        if isinstance(values, GeneratorType):
            self.values = take(10000, values)
        else:
            self.values = values[:]

        if len(self.values) < 2:
            self.values = [0,1]

        self.range_slider = range_slider
        self.display_value = display_value
        
        # self.default is an *index* or tuple of indices.
        if self.range_slider:
            self.subtype = "discrete_range"
            if default is None:
                self.default = (0,len(values))
            elif not isinstance(default, tuple) or len(default)!=2:
                raise TypeError("default value must be None or a 2-tuple.")
            else:
                self.default=tuple(_old_determine_default_index(values,
                                                                 d)
                                   for d in default)
        else:
            self.subtype = "discrete"
            self.default = _old_determine_default_index(self.values,
                                                        default)

        self.label=label

    def message(self):
        """
        Get a discrete slider control configuration message for an
        ``interact_prepare`` message

        :returns: configuration message
        :rtype: dict
        """
        return {'control_type':'slider',
                'subtype':self.subtype,
                'display_value':self.display_value,
                'default':self.default,
                'range':[0, len(self.values)-1],
                'values':[repr(i) for i in self.values],
                'step':1,
                'raw':True,
                'label':self.label}
    def adapter(self,v):
        if self.range_slider:
            return [self.values[int(i)] for i in v]
        else:
            return self.values[int(v)]

class ContinuousSlider(InteractControl):
    """
    A continuous slider interact control.

    The slider value moves between a range of numbers.

    :arg int default: initial value (index) of the slider; if ``None``, the
        slider defaults to its minimum
    :arg tuple interval: range of the slider, in the form ``(min, max)``
    :arg int steps: number of steps the slider should have between min and max
    :arg Number stepsize: size of step for the slider. If both step and stepsized are specified, stepsize takes precedence so long as it is valid.
    :arg bool range_slider: toggles whether the slider should select one value (default = False) or a range of values (True).
    :arg bool display_value: toggles whether the slider value sould be displayed (default = True)
    :arg str label: the label of the control
    
    Note that while "number of steps" and/or "stepsize" can be specified for the slider, this is to enable snapping, rather than a restriction on the slider's values. The only restrictions placed on the values of the slider are the endpoints of its range.
    """

    def __init__(self, range_slider=False, display_value=True, interval=(0,100), default=None, steps=250, stepsize=0, label=""):
        self.range_slider = range_slider
        self.display_value = display_value
        self.interval = interval if interval[0] < interval[1] and len(interval) == 2 else (0,100)
        
        if self.range_slider:
            self.subtype = "continuous_range"
            self.default = default if default is not None and len(default) == 2 else [self.interval[0], self.interval[1]]
            for i in range(2):
                if not (self.default[i] > self.interval[0] and self.default[i] < self.interval[1]):
                    self.default[i] = self.interval[i]
            self.default_return = [float(i) for i in self.default]
        else:
            self.subtype = "continuous"
            self.default = default if default is not None and default < self.interval[1] and default > self.interval[0] else self.interval[0]
            self.default_return = float(self.default)

        self.steps = int(steps) if steps > 0 else 250
        self.stepsize = float(stepsize if stepsize > 0 and stepsize <= self.interval[1] - self.interval[0] else float(self.interval[1] - self.interval[0]) / self.steps)
        self.label = label

    def message(self):
        """
        Get a continuous slider control configuration message for an
        ``interact_prepare`` message

        :returns: configuration message
        :rtype: dict
        """
        return {'control_type':'slider',
                'subtype':self.subtype,
                'display_value':self.display_value,
                'default':self.default_return,
                'range':[float(i) for i in self.interval],
                'step':self.stepsize,
                'raw':True,
                'label':self.label}

class MultiSlider(InteractControl):
    """
    A multiple-slider interact control.

    Defines a bank of vertical sliders (either discrete or continuous sliders, but not both in the same control).

    :arg string slider_type: type of sliders to generate. Currently, only "continuous" and "discrete" are valid, and other input defaults to "continuous."
    :arg int sliders: Number of sliders to generate
    :arg list default: Default value (continuous sliders) or index position (continuous sliders) of each slider. The length of the list should be equivalent to the number of sliders, but if all sliders are to have the same default value, the list only needs to contain that one value.
    :arg list values: Values for each value slider in a multi-dimensional list for the form [[slider_1_val_1..slider_1_val_n], ... ,[slider_n_val_1, .. ,slider_n_val_n]]. The length of the first dimension of the list should be equivalent to the number of sliders, but if all sliders are to iterate through the same values, the list only needs to contain that one list of values.
    :arg list interval: Intervals for each continuous slider in a list of tuples of the form [(min_1, max_1), ... ,(min_n, max_n)]. This parameter cannot be set if value sliders are specified. The length of the first dimension of the list should be equivalent to the number of sliders, but if all sliders are to have the same interval, the list only needs to contain that one tuple.
    :arg list stepsize: List of numbers representing the stepsize for each continuous slider. The length of the list should be equivalent to the number of sliders, but if all sliders are to have the same stepsize, the list only needs to contain that one value.
    :arg list steps: List of numbers representing the number of steps for each continuous slider. Note that (as in the case of the regular continuous slider), specifying a valid stepsize will always take precedence over any specification of number of steps, valid or not. The length of this list should be equivalent to the number of sliders, but if all sliders are to have the same number of steps, the list only neesd to contain that one value.
    :arg bool display_values: toggles whether the slider values sould be displayed (default = True)
    :arg str label: the label of the control
    """

    def __init__(self, slider_type="continuous", sliders=1, default=[0], interval=[(0,1)], values=[[0,1]], stepsize=[0], steps=[250], display_values=True, label=""):
        from types import GeneratorType

        self.slider_type = slider_type
        self.display_values = display_values

        self.sliders = int(sliders) if sliders > 0 else 1
        self.slider_range = range(self.sliders)
        
        if self.slider_type == "discrete":
            self.stepsize = 1

            if len(values) == self.sliders:
                self.values = values[:]
            elif len(values) == 1 and len(values[0]) >= 2:
                self.values = [values[0]] * self.sliders
            else:
                self.values = [[0,1]] * self.sliders

            self.values = [i if not isinstance(i, GeneratorType) else take(10000, i) for i in self.values]

            self.interval = [(0, len(self.values[i])-1) for i in self.slider_range]

            if len(default) == self.sliders:
                self.default = [default[i] if i >= self.interval[i][0] and i <= self.interval[i][1] else 0 for i in default]
            elif len(default) == 1:
                self.default = [default[0] if default[0] >= self.interval[i][0] and i <= self.interval[i][1] else 0 for i in self.slider_range]
            else:
                self.default = [0] * self.sliders

        else:
            self.slider_type = "continuous"

            if len(interval) == self.sliders:
                self.interval = interval[:]
            elif len(interval) == 1 and len(interval[0]) == 2:
                self.interval = [interval[0]] * self.sliders
            else:
                self.interval = [(0,1) for i in self.slider_range]

            for i in self.slider_range:
                if not len(self.interval[i]) == 2 or self.interval[i][0] > self.interval[i]:
                    self.interval[i] = (0,1)
                else:
                    self.interval[i] = [float(j) for j in self.interval[i]]

            if len(default) == self.sliders:
                self.default = [default[i] if default[i] > self.interval[i][0] and default[i] < self.interval[i][1] else self.interval[i][0] for i in self.slider_range]
            elif len(default) == 1:
                self.default = [default[0] if default[0] > self.interval[i][0] and default[0] < self.interval[i][1] else self.interval[i][0] for i in self.slider_range]
            else:
                self.default = [self.interval[i][0] for i in self.slider_range]

            self.default_return = [float(i) for i in self.default]

            if len(steps) == 1:
                self.steps = [steps[0]] * self.sliders if steps[0] > 0 else [250] * self.sliders
            else:
                self.steps = [int(i) if i > 0 else 250 for i in steps] if len(steps) == self.sliders else [250 for i in self.slider_range]

            if len(stepsize) == self.sliders:
                self.stepsize = [float(stepsize[i]) if stepsize[i] > 0 and stepsize[i] <= self.interval[i][1] - self.interval[i][0] else float(self.interval[i][1] - self.interval[i][0]) / self.steps[i] for i in self.slider_range]
            elif len(stepsize) == 1:
                self.stepsize = [float(stepsize[0]) if stepsize[0] > 0 and stepsize[0] <= self.interval[i][1] - self.interval[i][0] else float(self.interval[i][1] - self.interval[i][0]) / self.steps[i] for i in self.slider_range]
            else:
                self.stepsize = [float(self.interval[i][1] - self.interval[i][0]) / self.steps[i] for i in self.slider_range]

        self.label = label

    def message(self):
        """
        Get a multi_slider control configuration message for an
        ``interact_prepare`` message

        :returns: configuration message
        :rtype: dict
        """
        return_message = {'control_type':'multi_slider',
                          'subtype':self.slider_type,
                          'display_values':self.display_values,
                          'sliders':self.sliders,
                          'label':self.label,
                          'range':self.interval,
                          'step':self.stepsize,
                          'raw':True,
                          'label':self.label}
        if self.slider_type == "discrete":
            return_message["values"] = [[repr(j) for j in self.values[i]] for i in self.slider_range]
            return_message["default"] = self.default
        else:
            return_message["default"] = self.default_return
        return return_message

    def adapter(self,v):
        if self.slider_type == "discrete":
            return [self.values[i][v[i]] for i in self.slider_range]
        else:
            return v

class ColorSelector(InteractControl):
    """
    A color selector interact control

    :arg default: initial color (either as an html hex string or a Sage Color
        object, if sage is installed.
    :arg bool hide_input: Toggles whether the hex value of the color picker
        should be displayed in an input box beside the control.
    :arg bool sage_color: Toggles whether the return value should be a Sage
        Color object (True) or html hex string (False). If Sage is unavailable
        or if the user has deselected "sage mode" for the computation, this
        value will always end up False, regardless of whether the user specified
        otherwise in the interact.
    :arg str label: the label of the control
    """

    def __init__(self, default="#000000", hide_input=False, sage_color=True, label=""):
        self.sage_color = sage_color

        self.sage_mode = CONFIG.EMBEDDED_MODE["sage_mode"]
        self.enable_sage = CONFIG.EMBEDDED_MODE["enable_sage"]

        if self.sage_mode and self.enable_sage and self.sage_color:
            from sagenb.misc.misc import Color
            if isinstance(default, Color):
                self.default = default
            elif isinstance(default, str):
                self.default = Color(default)
            else:
                Color("#000000")
        else:
            self.default = default if isinstance(default,str) else "#000000"

        self.hide_input = hide_input
        self.label = label

    def message(self):
        """
        Get a color selector control configuration message for an
        ``interact_prepare`` message

        :returns: configuration message
        :rtype: dict
        """
        self.return_value =  {'control_type':'color_selector',
                              'hide_input': self.hide_input,
                              'raw':False,
                              'label':self.label}

        if self.sage_mode and self.enable_sage and self.sage_color:
            self.return_value["default"] = self.default.html_color()
        else:
            self.return_value["default"] = self.default
        return self.return_value

    def adapter(self, v):
        if self.sage_mode and self.enable_sage and self.sage_color:
            from sagenb.misc.misc import Color
            return Color(v)
        else:
            return v

class Button(InteractControl):
    """
    A button interact control
    
    :arg string text: button text
    :arg value: value of the button, when pressed.
    :arg default: default value that should be used if the button is not
        pushed. This **must** be specified.
    :arg string width: CSS width of the button. This should be specified in
        px or em.
    :arg str label: the label of the control
    """
    def __init__(self, text="Button", value = "", default="", width="", label=""):
        self.text = text
        self.width = width
        self.value = value
        self.default = False
        self.default_value = default
        self.label = label

    def message(self):
        return {'control_type':'button',
                'width':self.width,
                'text':self.text,
                'raw': True,
                'label': self.label}

    def adapter(self, v):
        if v:
            return self.value
        else:
            return self.default_value

class ButtonBar(InteractControl):
    """
    A button bar interact control
    
    :arg list values: list of values from which the user can select. A value can
        also be represented as a tuple of the form ``(value, label)``, where the
        value is the name of the variable and the label is the text displayed to
        the user.
    :arg default: default value that should be used if no button is pushed.
        This **must** be specified.
    :arg int ncols: number of columns of selectable buttons. If this is given,
        it must cleanly divide the number of buttons, else this value will be
        set to the number of buttons and ``nrows`` will be set to 1.
    :arg int nrows: number of rows of buttons. If this is given, it must cleanly
        divide the total number of objects, else this value will be set to 1 and
        ``ncols`` will be set to the number of buttosn. If both ``ncols`` and
        ``nrows`` are given, ``nrows * ncols`` must equal the number of buttons,
        else ``nrows`` will be set to 1 and ``ncols`` will be set to the number
        of objects.
    :arg string width: CSS width of each button. This should be specified in
        px or em.
    :arg str label: the label of the control
    """
    def __init__(self, values=[0], default="", nrows=None, ncols=None, width="", label=""):
        self.default = None
        self.default_value = default
        self.values = values[:]
        self.nrows = nrows
        self.ncols = ncols
        self.width = str(width)
        self.label = label

        # Assign button labels and values.
        self.value_labels=[str(v[1]) if isinstance(v,tuple) and
                           len(v)==2 else str(v) for v in values]
        self.values = [v[0] if isinstance(v,tuple) and
                       len(v)==2 else v for v in values]

        # Check/set rows and columns for layout
        if self.nrows is None and self.ncols is None:
            self.nrows = 1
            self.ncols = len(self.values)
        elif self.nrows is None:
            self.ncols = int(self.ncols)
            if self.ncols <= 0:
                self.ncols = len(values)
            self.nrows = int(len(self.values) / self.ncols)
            if self.ncols * self.nrows < len(self.values):
                self.nrows = 1
                self.ncols = len(self.values)
        elif self.ncols is None:
            self.nrows = int(self.nrows)
            if self.nrows <= 0:
                self.nrows = 1
            self.ncols = int(len(self.values) / self.nrows)
            if self.ncols * self.nrows < len(self.values):
                self.nrows = 1
                self.ncols = len(self.values)
        else:
            self.ncols = int(self.ncols)
            self.nrows = int(self.nrows)
            if self.ncols * self.nrows != len(self.values):
                self.nrows = 1
                self.ncols = len(self.values)

    def message(self):
        """
        Get a button bar control configuration message for an
        ``interact_prepare`` message

        :returns: configuration message
        :rtype: dict
        """
        return {'control_type': 'button_bar',
                'values': len(self.values),
                'value_labels': self.value_labels,
                'nrows': self.nrows,
                'ncols': self.ncols,
                'raw': True,
                'width': self.width,
                'label': self.label}

    def adapter(self,v):
        if v is None:
            return self.default_value
        else:
            return self.values[int(v)]

class HtmlBox(InteractControl):
    """
    An html box interact control
    
    :arg string value: Html code to be inserted. This should be given in quotes.
    :arg str label: the label of the control. Default is no label.
    """
    def __init__(self, value="", label=" "):
        self.value = self.default = value;
        self.label = label;
    def message(self):
        """
        Get an html box control configuration message for an
        ``interact_prepare`` message

        :returns: configuration message
        :rtype: dict
        """
        return {'control_type': 'html_box',
                'value': self.value,
                'label': self.label}

def automatic_control(control):
    """
    Guesses the desired interact control from the syntax of the parameter.
    
    :arg control: Parameter value.
    
    :returns: An InteractControl object.
    :rtype: InteractControl
    
    
    """
    from numbers import Number
    from types import GeneratorType
    label = ""
    default_value = 0
    
    # Checks for interact controls that are verbosely defined
    if isinstance(control, InteractControl):
        return control
    
    # Checks for labels and control values
    for _ in range(2):
        if isinstance(control, tuple) and len(control) == 2 and isinstance(control[0], str):
            label, control = control
        if isinstance(control, tuple) and len(control) == 2 and isinstance(control[1], (tuple, list, GeneratorType)):
            default_value, control = control

    if isinstance(control, str):
        C = InputBox(default = control, label = label)
    elif isinstance(control, bool):
        C = Checkbox(default = control, label = label, raw = True)
    elif isinstance(control, Number):
        C = InputBox(default = control, label = label, raw = True)
    elif isinstance(control, list):
        C = Selector(buttons = len(control) <= 5, default = default_value, label = label, values = control, raw = False)
    elif isinstance(control, GeneratorType):
        C = DiscreteSlider(default = default_value, values = take(10000,control), label = label)
    elif isinstance (control, tuple):
        if len(control) == 2:
            C = ContinuousSlider(default = default_value, interval = (control[0], control[1]), label = label)
        elif len(control) == 3:
            C = ContinuousSlider(default = default_value, interval = (control[0], control[1]), stepsize = control[2], label = label)
        else:
            C = DiscreteSlider(default = default_value, values = list(control), label = label)
    else:
        C = InputBox(default = control, label=label, raw = True)

        if CONFIG.EMBEDDED_MODE["sage_mode"] and CONFIG.EMBEDDED_MODE["enable_sage"]:
            from sagenb.misc.misc import is_Matrix, Color
            if is_Matrix(control):
                default_value = control.list()
                nrows = control.nrows()
                ncols = control.ncols()
                default_value = [[default_value[j * ncols + i] for i in range(ncols)] for j in range(nrows)]
                C = InputGrid(nrows = nrows, ncols = ncols, label = label, default = default_value)
            elif isinstance(control, Color):
                C = ColorSelector(default = control, label = label)
    
    return C

def take(n, iterable):
    """
    Return the first n elements of an iterator as a list.

    :arg int n: Number of elements through which v should be iterated.
    :arg iterable: An iterator.

    :returns: First n elements of iterable.
    :rtype: List
    """

    from itertools import islice
    return list(islice(iterable, n))




def _old_determine_default_index(values, default):
    """
    From sage notebook's interact.py file
    """
    # determine the best choice of index into the list of values
    # for the user-selected default. 
    if default is None:
        index = 0
    else:
        try:
            i = values.index(default)
        except ValueError:
            # here no index matches -- which is best?
            try:
                v = [(abs(default - values[j]), j) for j in range(len(values))]
                m = min(v)
                i = m[1]
            except TypeError: # abs not defined on everything, so give up
                i = 0
        index = i
    return index

<|MERGE_RESOLUTION|>--- conflicted
+++ resolved
@@ -477,13 +477,9 @@
         slider defaults to the 0th index.  The default will be the
         closest values to this parameter.
     :arg list values: list of values to which the slider position refers.
-<<<<<<< HEAD
     :arg bool range_slider: toggles whether the slider should select
         one value (False, default) or a range of values (True).
-=======
-    :arg bool range_slider: toggles whether the slider should select one value (default = False) or a range of values (True).
     :arg bool display_value: toggles whether the slider value sould be displayed (default = True)
->>>>>>> 223fe0ba
     :arg str label: the label of the control
     """
 
