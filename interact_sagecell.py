--- conflicted
+++ resolved
@@ -353,63 +353,6 @@
                 rows.extend(ctrls)
         if output:
             rows.append([("_output",1)])
-<<<<<<< HEAD
-            rows.extend(layout.get("bottom", []))
-            layout = rows
-
-        placed = set()
-        for r in layout:
-            for i, c in enumerate(r):
-                if not isinstance(c, (list, tuple)):
-                    c = (c, 1)
-                r[i] = c = (c[0], int(c[1]))
-                if c[0] is not None:
-                    if c[0] in placed:
-                        raise ValueError("duplicate item %s in layout" % (c[0],))
-                    placed.add(c[0])
-        layout.extend([(n, 1)] for n in names if n not in placed)
-        if "_output" not in placed:
-            layout.append([("_output", 1)])
-
-        interact_id=str(uuid.uuid4())
-        msgs = {n: c.message() for n, c in controls.iteritems()}
-        for n, m in msgs.iteritems():
-            m["label"] = controls[n].label if controls[n].label is not None else n
-            m["update"] = controls[n].update
-        msg = {
-            "application/sage-interact": {
-                "new_interact_id": interact_id,
-                "controls": msgs,
-                "layout": layout
-            },
-            "text/plain": "Sage Interact"
-        }
-        sys._sage_.display_message(msg)
-        sys._sage_.kernel_timeout = float("inf")
-        def adapted_f(control_vals):
-            args = [__interacts[interact_id]["proxy"]] if pass_proxy else []
-            with session_metadata({'interact_id': interact_id}):
-                sys._sage_.clear(__interacts[interact_id]["proxy"]._changed)
-                try:
-                    returned = f(*args, **control_vals)
-                except:
-                    print "Interact state: %r" % (__interacts[interact_id]["proxy"]._state())
-                    raise
-            return returned
-        # update global __interacts
-        __interacts[interact_id] = {
-            "function": adapted_f,
-            "controls": controls,
-            "update": update
-        }
-        for n, c in controls.iteritems():
-            c.globals = f.func_globals
-        proxy = InteractProxy(interact_id, f)
-        __interacts[interact_id]["proxy"] = proxy
-        update_interact(interact_id)
-        return proxy
-    return interact
-=======
         rows.extend(layout.get("bottom", []))
         layout = rows
 
@@ -446,7 +389,11 @@
         args = [__interacts[interact_id]["proxy"]] if pass_proxy else []
         with session_metadata({'interact_id': interact_id}):
             sys._sage_.clear(__interacts[interact_id]["proxy"]._changed)
-            returned=f(*args, **control_vals)
+                try:
+                    returned = f(*args, **control_vals)
+                except:
+                    print "Interact state: %r" % (__interacts[interact_id]["proxy"]._state())
+                    raise
         return returned
     # update global __interacts
     __interacts[interact_id] = {
@@ -460,7 +407,6 @@
     __interacts[interact_id]["proxy"] = proxy
     update_interact(interact_id)
     return proxy
->>>>>>> cedd2f98
 
 def safe_sage_eval(code, globs):
     """
