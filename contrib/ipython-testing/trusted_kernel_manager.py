import uuid, random
import zmq
from zmq.eventloop.zmqstream import ZMQStream
from IPython.zmq.session import Session
from zmq import ssh
import paramiko
import os
import time

import sender

class TrustedMultiKernelManager(object):
    """ A class for managing multiple kernels on the trusted side. """
    def __init__(self, computers = None, default_computer_config = None, kernel_timeout = None):
        self._kernels = {} #kernel_id: {"comp_id": comp_id, "connection": {"key": hmac_key, "hb_port": hb, "iopub_port": iopub, "shell_port": shell, "stdin_port": stdin}}
        self._comps = {} #comp_id: {"host:"", "port": ssh_port, "kernels": {}, "max": #, "beat_interval": Float, "first_beat": Float, "resource_limits": {resource: limit}}
        self._clients = {} #comp_id: {"ssh": paramiko client}
        self._sessions = {} # kernel_id: Session

        self._sender = sender.AsyncSender() # Manages asynchronous communication

        self.context = zmq.Context()
        self.default_computer_config = default_computer_config

        self.kernel_timeout = kernel_timeout
        if kernel_timeout is None:
            self.kernel_timeout = 0.0

        if computers is not None:
            for comp in computers:
                self.add_computer(comp)

    def get_kernel_ids(self, comp = None):
        """ A function for obtaining kernel ids of a particular computer.

        :arg str comp: the id of the computer whose kernels you desire
        :returns: kernel ids of a computer if its id is given or all kernel ids if no id is given
        :rtype: list
        """
        ids = []
        if comp is not None and comp in self._comps:
            ids = self._comps[comp]["kernels"].keys()
        elif comp is not None and comp not in self._comps:
            pass
        else:
            ids = self._kernels.keys()
        return ids

    def get_hb_info(self, kernel_id):
        """ Returns basic heartbeat information for a given kernel. 

        :arg str kernel_id: the id of the kernel whose heartbeat information you desire
        :returns: a tuple containing the kernel's beat interval and time until first beat
        :rtype: tuple
        """
        
        comp_id = self._kernels[kernel_id]["comp_id"]
        comp = self._comps[comp_id]
        return (comp["beat_interval"], comp["first_beat"])

    def add_computer(self, config):
        """ Adds a tracked computer. 

        :arg dict config: configuration dictionary of the computer to be added
        :returns: computer id assigned to added computer
        :rtype: string
        """
        defaults = self.default_computer_config
        comp_id = str(uuid.uuid4())
        cfg = dict(defaults.items() + config.items())
<<<<<<< HEAD
=======
        cfg["kernels"] = {}
        req = self.context.socket(zmq.REQ)
>>>>>>> d0a50e0a

        client = self._setup_ssh_connection(cfg["host"], cfg["username"])
        logfile = cfg.get("log_file")
        if logfile is None:
            logfile = os.devnull
        code = "%s '%s/receiver.py' '%s'"%(cfg['python'], os.getcwd(), logfile)
        print "executing %s"%code
        ssh_stdin, ssh_stdout, ssh_stderr = client.exec_command(code)
        stdout_channel = ssh_stdout.channel

        # Wait for untrusted side to respond with the bound port using paramiko channels
        # Another option would be to have a short-lived ZMQ socket bound on the trusted
        # side and have the untrusted side connect to that and send the port
        failure = True
        from time import sleep
        for i in xrange(10):
            if stdout_channel.recv_ready():
                port = stdout_channel.recv(1024)
                failure = False
                break;
            sleep(2)
            
        retval = None
        if failure:
            print "Computer %s did not respond, connecting failed!"%comp_id

        else:
            comp_id = self._sender.register_computer(cfg["host"], port)

            self._clients[comp_id] = {"ssh": client}
            self._comps[comp_id] = cfg
            print "ZMQ Connection with computer %s at port %s established." %(comp_id, port)
            retval = comp_id

        return retval

    def _setup_ssh_connection(self, host, username):
        """ Returns a paramiko SSH client connected to the given host. 

        :arg str host: host to SSH to
        :arg str username: username to SSH to
        :returns: a paramiko SSH client connected to the host and username given
        """
        ssh_client = paramiko.SSHClient()
        ssh_client.set_missing_host_key_policy(paramiko.AutoAddPolicy())
        ssh_client.connect(host, username=username)
        return ssh_client


    def purge_kernels(self, comp_id):
        """ Kills all kernels on a given computer. 

            :arg str comp_id: the id of the computer whose kernels you want to purge
        """
        reply = self._sender.send_msg({"type": "purge_kernels"}, comp_id)

        print reply
        for i in self._comps[comp_id]["kernels"].keys():
            del self._kernels[i]
        self._comps[comp_id]["kernels"] = {}

    def shutdown(self):
        """ Ends all kernel processes on all computers. """
        for comp_id in self._comps.keys():
            self.remove_computer(comp_id)

    def remove_computer(self, comp_id):
        """ Removes a tracked computer. 

        :arg str comp_id: the id of the computer that you want to remove
        """
        ssh_client = self._clients[comp_id]["ssh"]
        reply = self._sender.send_msg({"type": "remove_computer"}, comp_id)
        print reply
        for i in self._comps[comp_id]["kernels"].keys():
            del self._kernels[i]
        ssh_client.close()
        del self._comps[comp_id]

    def restart_kernel(self, kernel_id):
        """ Restarts a given kernel.

        :arg str kernel_id: the id of the kernel you want restarted
        """
        comp_id = self._kernels[kernel_id]["comp_id"]
        reply = self._sender.send_msg({"type": "restart_kernel",
                                       "content": {"kernel_id": kernel_id}},
                                      comp_id)
        print reply

    def interrupt_kernel(self, kernel_id):
        """ Interrupts a given kernel. 

        :arg str kernel_id: the id of the kernel you want interrupted
        """
        comp_id = self._kernels[kernel_id]["comp_id"]
        reply = self._sender.send_msg({"type": "interrupt_kerenl",
                                       "content": {"kernel_id": kernel_id}},
                                      comp_id)

        if reply["type"] == "success":
            print "Kernel %s interrupted."%kernel_id
        else:
            print "Kernel %s not interrupted!"%kernel_id

    def new_session(self):
        """ Starts a new kernel on an open computer. 

        :returns: kernel id assigned to the newly created kernel
        :rtype: string
        """
        comp_id = self._find_open_computer()
        resource_limits = self._comps[comp_id].get("resource_limits")
        reply = self._sender.send_msg({"type":"start_kernel", "content": {"resource_limits": resource_limits}}, comp_id)
        if reply["type"] == "success":
            reply_content = reply["content"]
            kernel_id = reply_content["kernel_id"]
            kernel_connection = reply_content["connection"]
            self._kernels[kernel_id] = {"comp_id": comp_id,
                                        "connection": kernel_connection,
                                        "executing": False,
                                        "timeout": time.time()+self.kernel_timeout}
            self._comps[comp_id]["kernels"][kernel_id] = None
            print "CONNECTION FILE ::: ", kernel_connection
            self._sessions[kernel_id] = Session(key=kernel_connection["key"], debug=True)
            return kernel_id
        else:
            return False

    def end_session(self, kernel_id):
        """ Kills an existing kernel on a given computer.

        :arg str kernel_id: the id of the kernel you want to kill
        """
        comp_id = self._kernels[kernel_id]["comp_id"]
        print "Killing Kernel ::: %s at %s"%(kernel_id, (comp_id))
<<<<<<< HEAD
        reply = self._sender.send_msg({"type":"kill_kernel",
                                       "content": {"kernel_id": kernel_id}},
                                      comp_id)
        
        if (reply["type"] == "error"):
=======
        response = req.recv_pyobj()
        if (response["type"] == "error"):
>>>>>>> d0a50e0a
            print "Error ending kernel!"
        else:
            del self._kernels[kernel_id]
            del self._comps[comp_id]["kernels"][kernel_id]
            print "Kernel %s successfully killed."%(kernel_id)
        
    def _find_open_computer(self):
        """ Randomly searches through computers in _comps to find one that can start a new kernel.

        :returns: the comp_id of a computer with room to start a new kernel
        :rtype: string
        """ 
        
        ids = self._comps.keys()
        random.shuffle(ids)
        found_id = None
        done = False
        index = 0        

        while (index < len(ids) and not done):
            found_id = ids[index]
            if len(self._comps[found_id]["kernels"].keys()) < self._comps[found_id]["max_kernels"]:
                done = True
            else:
                index += 1
        if done:
            return found_id
        else:
            raise IOError("Could not find open computer. There are %d computers available."%len(ids))

    def _create_connected_stream(self, cfg, port, socket_type):
        sock = self.context.socket(socket_type)
        addr = "tcp://%s:%i" % (cfg["host"], port)
        print "Connecting to: %s" % addr
        sock.connect(addr)
        return ZMQStream(sock)
    
    def create_iopub_stream(self, kernel_id):
        """ Create iopub 0MQ stream between given kernel and the server.

        
        """
        comp_id = self._kernels[kernel_id]["comp_id"]
        cfg = self._comps[comp_id]
        connection = self._kernels[kernel_id]["connection"]
        iopub_stream = self._create_connected_stream(cfg, connection["iopub_port"], zmq.SUB)
        iopub_stream.socket.setsockopt(zmq.SUBSCRIBE, b"")
        return iopub_stream

    def create_shell_stream(self, kernel_id):
        """ Create shell 0MQ stream between given kernel and the server.gi

        
        """
        comp_id = self._kernels[kernel_id]["comp_id"]
        cfg = self._comps[comp_id]
        connection = self._kernels[kernel_id]["connection"]
        shell_stream = self._create_connected_stream(cfg, connection["shell_port"], zmq.DEALER)
        return shell_stream

    def create_hb_stream(self, kernel_id):
        """ Create heartbeat 0MQ stream between given kernel and the server.

        
        """
        comp_id = self._kernels[kernel_id]["comp_id"]
        cfg = self._comps[comp_id]
        connection = self._kernels[kernel_id]["connection"]
        hb_stream = self._create_connected_stream(cfg, connection["hb_port"], zmq.REQ)
        return hb_stream



if __name__ == "__main__":
<<<<<<< HEAD
    import misc
    config = misc.Config()

    initial_comps = config.get_config("computers")
=======
    try:
        import misc
        config = misc.Config()

        initial_comps = config.get_config("computers")
        default_config = config.get_default_config("_default_config")

        t = TrustedMultiKernelManager(computers = initial_comps, default_computer_config = default_config)
        for i in xrange(5):
            t.new_session()
>>>>>>> d0a50e0a

    t = TrustedMultiKernelManager(computers = initial_comps)
    for i in xrange(5):
        t.new_session()
        
    vals = t._comps.values()
    for i in xrange(len(vals)):
        print "\nComputer #%d has kernels ::: "%i, vals[i]["kernels"].keys()

    print "\nList of all kernel ids ::: " + str(t.get_kernel_ids())
        
    y = t.get_kernel_ids()
    x = t._comps.keys()

    t.remove_computer(x[0])
            
    vals = t._comps.values()
    print vals
    for i in xrange(len(vals)):
        print "\nComputer #%d has kernels ::: "%i, vals[i]["kernels"].keys()

    print "\nList of all kernel ids ::: " + str(t.get_kernel_ids())

    # Kill all kernels
    for i in t._comps.keys():
        t.remove_computer(i)<|MERGE_RESOLUTION|>--- conflicted
+++ resolved
@@ -68,12 +68,7 @@
         defaults = self.default_computer_config
         comp_id = str(uuid.uuid4())
         cfg = dict(defaults.items() + config.items())
-<<<<<<< HEAD
-=======
         cfg["kernels"] = {}
-        req = self.context.socket(zmq.REQ)
->>>>>>> d0a50e0a
-
         client = self._setup_ssh_connection(cfg["host"], cfg["username"])
         logfile = cfg.get("log_file")
         if logfile is None:
@@ -209,16 +204,10 @@
         """
         comp_id = self._kernels[kernel_id]["comp_id"]
         print "Killing Kernel ::: %s at %s"%(kernel_id, (comp_id))
-<<<<<<< HEAD
         reply = self._sender.send_msg({"type":"kill_kernel",
                                        "content": {"kernel_id": kernel_id}},
                                       comp_id)
-        
         if (reply["type"] == "error"):
-=======
-        response = req.recv_pyobj()
-        if (response["type"] == "error"):
->>>>>>> d0a50e0a
             print "Error ending kernel!"
         else:
             del self._kernels[kernel_id]
@@ -293,25 +282,13 @@
 
 
 if __name__ == "__main__":
-<<<<<<< HEAD
     import misc
     config = misc.Config()
 
     initial_comps = config.get_config("computers")
-=======
-    try:
-        import misc
-        config = misc.Config()
-
-        initial_comps = config.get_config("computers")
-        default_config = config.get_default_config("_default_config")
-
-        t = TrustedMultiKernelManager(computers = initial_comps, default_computer_config = default_config)
-        for i in xrange(5):
-            t.new_session()
->>>>>>> d0a50e0a
-
-    t = TrustedMultiKernelManager(computers = initial_comps)
+    default_config = config.get_default_config("_default_config")
+
+    t = TrustedMultiKernelManager(computers = initial_comps, default_computer_config = default_config)
     for i in xrange(5):
         t.new_session()
         
