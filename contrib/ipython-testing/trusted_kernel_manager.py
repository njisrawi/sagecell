import uuid, random
import zmq
from zmq.eventloop.zmqstream import ZMQStream
from IPython.zmq.session import Session
from zmq import ssh
import paramiko
import os
import time

import sender

class TrustedMultiKernelManager(object):
    """ A class for managing multiple kernels on the trusted side. """
    def __init__(self, computers = None, default_computer_config = None, kernel_timeout = None):
        self._kernels = {} #kernel_id: {"comp_id": comp_id, "connection": {"key": hmac_key, "hb_port": hb, "iopub_port": iopub, "shell_port": shell, "stdin_port": stdin}}
        self._comps = {} #comp_id: {"host:"", "port": ssh_port, "kernels": {}, "max": #, "beat_interval": Float, "first_beat": Float, "resource_limits": {resource: limit}}
        self._clients = {} #comp_id: {"ssh": paramiko client}
        self._sessions = {} # kernel_id: Session

        self._sender = sender.AsyncSender() # Manages asynchronous communication

        self.context = zmq.Context()
        self.default_computer_config = default_computer_config

        self.kernel_timeout = kernel_timeout
        if kernel_timeout is None:
            self.kernel_timeout = 0.0

        if computers is not None:
            for comp in computers:
                self.add_computer(comp)

    def get_kernel_ids(self, comp = None):
        """ A function for obtaining kernel ids of a particular computer.

        :arg str comp: the id of the computer whose kernels you desire
        :returns: kernel ids of a computer if its id is given or all kernel ids if no id is given
        :rtype: list
        """
        ids = []
        if comp is not None and comp in self._comps:
            ids = self._comps[comp]["kernels"].keys()
        elif comp is not None and comp not in self._comps:
            pass
        else:
            ids = self._kernels.keys()
        return ids

    def get_hb_info(self, kernel_id):
        """ Returns basic heartbeat information for a given kernel. 

        :arg str kernel_id: the id of the kernel whose heartbeat information you desire
        :returns: a tuple containing the kernel's beat interval and time until first beat
        :rtype: tuple
        """
        
        comp_id = self._kernels[kernel_id]["comp_id"]
        comp = self._comps[comp_id]
        return (comp["beat_interval"], comp["first_beat"])

<<<<<<< HEAD
    def add_computer(self, config):
        """ Adds a tracked computer. 

        :arg dict config: configuration dictionary of the computer to be added
        :returns: computer id assigned to added computer
        :rtype: string
        """
        defaults = self.default_computer_config
        comp_id = str(uuid.uuid4())
        cfg = dict(defaults.items() + config.items())
        cfg["kernels"] = {}
        client = self._setup_ssh_connection(cfg["host"], cfg["username"])
=======
    def _ssh_untrusted(self, cfg, client):
>>>>>>> e649b335
        logfile = cfg.get("log_file")
        if logfile is None:
            logfile = os.devnull
        code = "%s '%s/receiver.py' '%s'"%(cfg['python'], os.getcwd(), logfile)
        print "executing %s"%code
        ssh_stdin, ssh_stdout, ssh_stderr = client.exec_command(code)
        stdout_channel = ssh_stdout.channel

        # Wait for untrusted side to respond with the bound port using paramiko channels
        # Another option would be to have a short-lived ZMQ socket bound on the trusted
        # side and have the untrusted side connect to that and send the port
        failure = True
        from time import sleep
        for i in xrange(10):
            if stdout_channel.recv_ready():
                port = stdout_channel.recv(1024)
                failure = False
                break;
            sleep(2)
        if failure:
            return None
        else:
            return port

    def add_computer(self, config):
        """ Adds a tracked computer.

        :arg dict config: configuration dictionary of the computer to be added
        :returns: computer id assigned to added computer
        :rtype: string
        """
        defaults = self.default_computer_config
        comp_id = str(uuid.uuid4())
        cfg = dict(defaults.items() + config.items())
        cfg["kernels"] = {}
        req = self.context.socket(zmq.REQ)

        client = self._setup_ssh_connection(cfg["host"], cfg["username"])

        port = self._ssh_untrusted(cfg, client)
        if port is None:
            failure = True
        else:
            failure = False
            
        retval = None
        if failure:
            print "Computer %s did not respond, connecting failed!"%comp_id

        else:
            comp_id = self._sender.register_computer(cfg["host"], port)

            self._clients[comp_id] = {"ssh": client}
            self._comps[comp_id] = cfg
            print "ZMQ Connection with computer %s at port %s established." %(comp_id, port)
            retval = comp_id

        return retval

    def _setup_ssh_connection(self, host, username):
        """ Returns a paramiko SSH client connected to the given host. 

        :arg str host: host to SSH to
        :arg str username: username to SSH to
        :returns: a paramiko SSH client connected to the host and username given
        """
        ssh_client = paramiko.SSHClient()
        ssh_client.set_missing_host_key_policy(paramiko.AutoAddPolicy())
        ssh_client.connect(host, username=username)
        return ssh_client


    def purge_kernels(self, comp_id):
        """ Kills all kernels on a given computer. 

            :arg str comp_id: the id of the computer whose kernels you want to purge
        """
        reply = self._sender.send_msg({"type": "purge_kernels"}, comp_id)

        print reply
        for i in self._comps[comp_id]["kernels"].keys():
            del self._kernels[i]
        self._comps[comp_id]["kernels"] = {}

    def shutdown(self):
        """ Ends all kernel processes on all computers. """
        for comp_id in self._comps.keys():
            self.remove_computer(comp_id)

    def remove_computer(self, comp_id):
        """ Removes a tracked computer. 

        :arg str comp_id: the id of the computer that you want to remove
        """
        ssh_client = self._clients[comp_id]["ssh"]
        reply = self._sender.send_msg({"type": "remove_computer"}, comp_id)
        print reply
        for i in self._comps[comp_id]["kernels"].keys():
            del self._kernels[i]
        ssh_client.close()
        del self._comps[comp_id]
        del self._clients[comp_id]

    def restart_kernel(self, kernel_id):
        """ Restarts a given kernel.

        :arg str kernel_id: the id of the kernel you want restarted
        """
        comp_id = self._kernels[kernel_id]["comp_id"]
<<<<<<< HEAD
        reply = self._sender.send_msg({"type": "restart_kernel",
                                       "content": {"kernel_id": kernel_id}},
                                      comp_id)
        print reply
=======
        req = self._clients[comp_id]["socket"]
        req.send_pyobj({"type": "restart_kernel",
                        "content": {"kernel_id": kernel_id}})
        print req.recv_pyobj()
>>>>>>> e649b335

    def interrupt_kernel(self, kernel_id):
        """ Interrupts a given kernel. 

        :arg str kernel_id: the id of the kernel you want interrupted
        """
        comp_id = self._kernels[kernel_id]["comp_id"]
        reply = self._sender.send_msg({"type": "interrupt_kerenl",
                                       "content": {"kernel_id": kernel_id}},
                                      comp_id)

        if reply["type"] == "success":
            print "Kernel %s interrupted."%kernel_id
        else:
            print "Kernel %s not interrupted!"%kernel_id

    def new_session(self):
        """ Starts a new kernel on an open computer. 

        :returns: kernel id assigned to the newly created kernel
        :rtype: string
        """
        comp_id = self._find_open_computer()
        resource_limits = self._comps[comp_id].get("resource_limits")
        reply = self._sender.send_msg({"type":"start_kernel", "content": {"resource_limits": resource_limits}}, comp_id)
        if reply["type"] == "success":
            reply_content = reply["content"]
            kernel_id = reply_content["kernel_id"]
            kernel_connection = reply_content["connection"]
            self._kernels[kernel_id] = {"comp_id": comp_id,
                                        "connection": kernel_connection,
                                        "executing": False,
                                        "timeout": time.time()+self.kernel_timeout}
            self._comps[comp_id]["kernels"][kernel_id] = None
            print "CONNECTION FILE ::: ", kernel_connection
            self._sessions[kernel_id] = Session(key=kernel_connection["key"], debug=True)
            return kernel_id
        else:
            return False

    def end_session(self, kernel_id):
        """ Kills an existing kernel on a given computer.

        :arg str kernel_id: the id of the kernel you want to kill
        """
        comp_id = self._kernels[kernel_id]["comp_id"]
        print "Killing Kernel ::: %s at %s"%(kernel_id, (comp_id))
        reply = self._sender.send_msg({"type":"kill_kernel",
                                       "content": {"kernel_id": kernel_id}},
                                      comp_id)
        if (reply["type"] == "error"):
            print "Error ending kernel!"
        else:
            del self._kernels[kernel_id]
            del self._comps[comp_id]["kernels"][kernel_id]
            print "Kernel %s successfully killed."%(kernel_id)
        
    def _find_open_computer(self):
        """ Randomly searches through computers in _comps to find one that can start a new kernel.

        :returns: the comp_id of a computer with room to start a new kernel
        :rtype: string
        """ 
        
        ids = self._comps.keys()
        random.shuffle(ids)
        found_id = None
        done = False
        index = 0        

        while (index < len(ids) and not done):
            found_id = ids[index]
            if len(self._comps[found_id]["kernels"].keys()) < self._comps[found_id]["max_kernels"]:
                done = True
            else:
                index += 1
        if done:
            return found_id
        else:
            raise IOError("Could not find open computer. There are %d computers available."%len(ids))

    def _create_connected_stream(self, cfg, port, socket_type):
        sock = self.context.socket(socket_type)
        addr = "tcp://%s:%i" % (cfg["host"], port)
        print "Connecting to: %s" % addr
        sock.connect(addr)
        return ZMQStream(sock)
    
    def create_iopub_stream(self, kernel_id):
        """ Create iopub 0MQ stream between given kernel and the server.

        
        """
        comp_id = self._kernels[kernel_id]["comp_id"]
        cfg = self._comps[comp_id]
        connection = self._kernels[kernel_id]["connection"]
        iopub_stream = self._create_connected_stream(cfg, connection["iopub_port"], zmq.SUB)
        iopub_stream.socket.setsockopt(zmq.SUBSCRIBE, b"")
        return iopub_stream

    def create_shell_stream(self, kernel_id):
        """ Create shell 0MQ stream between given kernel and the server.gi

        
        """
        comp_id = self._kernels[kernel_id]["comp_id"]
        cfg = self._comps[comp_id]
        connection = self._kernels[kernel_id]["connection"]
        shell_stream = self._create_connected_stream(cfg, connection["shell_port"], zmq.DEALER)
        return shell_stream

    def create_hb_stream(self, kernel_id):
        """ Create heartbeat 0MQ stream between given kernel and the server.

        
        """
        comp_id = self._kernels[kernel_id]["comp_id"]
        cfg = self._comps[comp_id]
        connection = self._kernels[kernel_id]["connection"]
        hb_stream = self._create_connected_stream(cfg, connection["hb_port"], zmq.REQ)
        return hb_stream



if __name__ == "__main__":
    import misc
    config = misc.Config()

    initial_comps = config.get_config("computers")
    default_config = config.get_default_config("_default_config")

    t = TrustedMultiKernelManager(computers = initial_comps, default_computer_config = default_config)
    for i in xrange(5):
        t.new_session()
        
    vals = t._comps.values()
    for i in xrange(len(vals)):
        print "\nComputer #%d has kernels ::: "%i, vals[i]["kernels"].keys()

    print "\nList of all kernel ids ::: " + str(t.get_kernel_ids())
        
    y = t.get_kernel_ids()
    x = t._comps.keys()

    t.remove_computer(x[0])
            
    vals = t._comps.values()
    print vals
    for i in xrange(len(vals)):
        print "\nComputer #%d has kernels ::: "%i, vals[i]["kernels"].keys()

    print "\nList of all kernel ids ::: " + str(t.get_kernel_ids())

    # Kill all kernels
    for i in t._comps.keys():
        t.remove_computer(i)<|MERGE_RESOLUTION|>--- conflicted
+++ resolved
@@ -58,22 +58,7 @@
         comp = self._comps[comp_id]
         return (comp["beat_interval"], comp["first_beat"])
 
-<<<<<<< HEAD
-    def add_computer(self, config):
-        """ Adds a tracked computer. 
-
-        :arg dict config: configuration dictionary of the computer to be added
-        :returns: computer id assigned to added computer
-        :rtype: string
-        """
-        defaults = self.default_computer_config
-        comp_id = str(uuid.uuid4())
-        cfg = dict(defaults.items() + config.items())
-        cfg["kernels"] = {}
-        client = self._setup_ssh_connection(cfg["host"], cfg["username"])
-=======
     def _ssh_untrusted(self, cfg, client):
->>>>>>> e649b335
         logfile = cfg.get("log_file")
         if logfile is None:
             logfile = os.devnull
@@ -183,17 +168,10 @@
         :arg str kernel_id: the id of the kernel you want restarted
         """
         comp_id = self._kernels[kernel_id]["comp_id"]
-<<<<<<< HEAD
         reply = self._sender.send_msg({"type": "restart_kernel",
                                        "content": {"kernel_id": kernel_id}},
                                       comp_id)
         print reply
-=======
-        req = self._clients[comp_id]["socket"]
-        req.send_pyobj({"type": "restart_kernel",
-                        "content": {"kernel_id": kernel_id}})
-        print req.recv_pyobj()
->>>>>>> e649b335
 
     def interrupt_kernel(self, kernel_id):
         """ Interrupts a given kernel. 
