"""
Interacts

The camelcase controls (like Selector or ButtonBar) have experimental APIs and may change.  The stable API is still the backwards-compatible API.

Examples
--------


Radio button example::

    @interact
    def f(n = Selector(values=["Option1","Option2"], selector_type="radio", label=" ")):
        print n


Push button example::

    result = 0
    @interact
    def f(n = Button(text="Increment", default=0, value=1, width="10em", label=" ")):
        global result
        result = result + n
        print "Result: ", result


Button bar example::

    result = 0
    @interact
    def f(n = ButtonBar(values=[(1,"Increment"),(-1,"Decrement")], default=0, width="10em", label=" ")):
        global result
        result = result + n
        print "Result: ", result

Multislider example::

    sliders = 5
    interval = [(0,10)]*sliders
    default = [3]*sliders
    @interact
    def f(n = MultiSlider(sliders = sliders, interval = interval, default = default), c = (1,100)):
        print "Sum of cn for all n: %s"%float(sum(c * i for i in n))

Nested interacts::

    @interact
    def f(n=(0,10,1)):
        print n
        @interact
        def transformation(c=(0,n)):
            print c


Nested interacts where the number of controls is changed::

    @interact
    def f(n=(0,10)):
        @interact(controls=[('x%d'%i, (0,10)) for i in range(n)])
        def s(multiplier=2, **kwargs):
            print sum(kwargs.values())*multiplier


Recursively nested interact::

    c=1
    @interact
    def f(n=(0,10)):
        global c
        c+=1
        print 'f evaluated %d times'%c
        for i in range(n):
            interact(f)
"""

import uuid
import sys
from misc import session_metadata, decorator_defaults

__interacts={}

def update_interact(interact_id, control_vals):
    interact_info = __interacts[interact_id]
    kwargs = interact_info["state"].copy()
    controls = interact_info["controls"]
    for var,value in control_vals.items():
        c = controls[var]
        kwargs[var] = c.adapter(value, interact_info["globals"])
        if c.preserve_state:
            interact_info["state"][var]=kwargs[var]
    __interacts[interact_id]["function"](control_vals=kwargs)


def interact_func(session, pub_socket):
    """
    Create a function to be used as ``interact`` in the user namespace,
    with the correct session and socket objects.

    :arg IPython.zmq.session.Session session: an IPython session
    :arg zmq.Socket pub_socket: the \xd8MQ PUB socket used for the IOPUB stream
    :returns: the ``interact`` function
    :rtype: function
    """

    @decorator_defaults
    def interact(f, controls=[], update=None, layout=None):
        """
        A decorator that creates an interact.

        Each control can be given as an :class:`.InteractControl` object
        or a value, defined in :func:`.automatic_control`, that will be
        interpreted as the parameters for some control.

        The decorator can be used in several ways::

            @interact([name1, (name2, control2), (name3, control3)])
            def f(**kwargs):
                ...

            @interact
            def f(name1, name2=control2, name3=control3):
                ...


        The two ways can also be combined::

            @interact([name1, (name2, control2)])
            def f(name3, name4=control4, name5=control5):
                ...

        In each example, ``name1``, with no associated control,
        will default to a text box.

        :arg function f: the function to make into an interact
        :arg list controls: a list of tuples of the form ``("name",control)``
        :returns: the original function
        :rtype: function
        """

        if update is None: update = {}
        if layout is None: layout = {}

        if isinstance(controls,(list,tuple)):
            controls=list(controls)
            for i,name in enumerate(controls):
                if isinstance(name, str):
                    controls[i]=(name, None)
                elif not isinstance(name[0], str):
                    raise ValueError("interact control must have a string name, but %s isn't a string"%(name[0],))
        listed_controls = [c[0] for c in controls]

        import inspect
        (args, varargs, varkw, defaults) = inspect.getargspec(f)
        if defaults is None:
            defaults=[]
        n=len(args)-len(defaults)

        controls=zip(args,[None]*n+list(defaults))+controls

        names=[n for n,_ in controls]
        controls=[automatic_control(c, var=n) for n,c in controls]
        nameset = set(names)

        for n,c in zip(names, controls):
            # Check for update button controls
            if isinstance(c, UpdateButton):
                update[n] = c.boundVars()

        if update:
            # sanitize input
            for key,value in update.items():
                # note: we are modifying the dictionary below, so we want
                # to get all the items first
                if key not in nameset:
                    # Test if the updating variable is defined
                    raise ValueError("%s is not an interacted variable."%repr(change))
                # make the values unique, and make sure the control updates itself
                value = set(value)
                value.add(key)
                if "*" in value:
                    # include all controls
                    value = nameset
                elif value-nameset:
                    raise ValueError("Update variables %s are not interact variables."%repr(list(value-nameset)))
                update[key]=list(value)
        else:
            update = dict((n,[n]) for n in names)

        if isinstance(layout, (list, tuple)):
            layout = {'top_center': layout}

        if layout:
            # sanitize input
            layout_values = set(["top_left","top_right","top_center","right","left","bottom_left","bottom_right","bottom_center", "top", "bottom"])
            sanitized_layout = {}
            previous_vars = []

            for key,value in layout.items():
                error_vars = []

                if key in layout_values:
                    if key in ("top", "bottom"):
                        oldkey=key
                        key+="_center"
                        if key in layout:
                            raise ValueError("Cannot have both %s and %s specified"%(oldkey,key))
                else:
                    raise ValueError("%s is an incorrect layout key. Possible options are %s"%(repr(k), layout_values))
                if isinstance(value[0], list):
                    if ["*"] in value:
                        value = [[n] for n in names]
                    elif set(flatten(value))-nameset:
                        raise ValueError("Layout variables %s are not interact variables."%repr(list(set(flatten(value))-nameset)))
                    for varlist in value:
                        for var in varlist:
                            if var in previous_vars:
                                error_vars.append(var);
                        if error_vars:
                            raise ValueError("Layout variables %s are repeated in '%s'."%(repr(error_vars),key))
                        previous_vars.extend(varlist)
                    sanitized_layout[key] = value

                else:
                    if "*" in value:
                        value = [n for n in names]
                    elif set(value)-nameset:
                        raise ValueError("Layout variables %s are not interact variables."%repr(list(set(value)-nameset)))
                    for var in value:
                        if var in previous_vars:
                            error_vars.append(var);
                
                    if error_vars:
                        raise ValueError("Layout variables %s are repeated in '%s'."%(repr(error_vars),key))
                    previous_vars.extend(value)
                    sanitized_layout[key] = value

                layout = sanitized_layout
        else:
            layout["top_center"] = [n for n in names]

        interact_id=str(uuid.uuid4())
        content = {"msg_type": "interact_prepare",
                   "content": {"controls": dict(zip(names, (control.message() for control in controls))),
                               "new_interact_id": interact_id,
                               "layout": layout,
                               "update": update}}
        # we need a better way of getting the parent header...
        session.send(pub_socket, 'extension', content=content, parent=sys.stdout.parent_header)
        def adapted_f(control_vals):
            with session_metadata({'interact_id': interact_id}):
                for c in listed_controls:
                    if c in control_vals:
                        f.func_globals[c] = control_vals[c]
                        del control_vals[c]
                returned=f(**control_vals)
            return returned
        # update global __interacts
        __interacts[interact_id] = {"function": adapted_f,
                                  "controls": dict(zip(names, controls)),
                                  "state": dict(zip(names,[c.adapter(c.default, f.func_globals) for c in controls])),
                                  "globals": f.func_globals}
        adapted_f(__interacts[interact_id]["state"].copy())
        return f
    return interact

class InteractControl:
    """
    Base class for all interact controls.
    """

    preserve_state = True

    def __init__(self, *args, **kwargs):
        self.args=args
        self.kwargs=kwargs

    def adapter(self, v, globs):
        """
        Get the value of the interact in a form that can be passed to
        the inner function

        We pass in a global variable dictionary ``globs`` so that the
        arguments can be evaluated in context of the current global
        environment. This is necessary since the arguments are being evaluated
        in a totally different context from the rest of the function.

        :arg v: a value as passed from the client
        :dict globs: the global variables in which to evaluate things
        :returns: the interpretation of that value in the context of
            this control (by default, the value is not changed)
        """
        return v

    def message(self):
        """
        Get a control configuration message for an
        ``interact_prepare`` message

        :returns: configuration message
        :rtype: dict
        """
        raise NotImplementedError

class Checkbox(InteractControl):
    """
    A checkbox control

    :arg bool default: ``True`` if the checkbox is checked by default
    :arg bool raw: ``True`` if the value should be treated as "unquoted"
        (raw), so it can be used in control structures. There are few
        conceivable situations in which raw should be set to ``False``,
        but it is available.
    :arg str label: the label of the control, ``""`` for no label, and
        a default value (None) of the control's variable.
    """
    def __init__(self, default=True, label=None, raw=True):
        self.default=default
        self.raw=raw
        self.label=label

    def message(self):
        """
        Get a checkbox control configuration message for an
        ``interact_prepare`` message

        :returns: configuration message
        :rtype: dict
        """
        return {'control_type':'checkbox',
                'default':self.default,
                'raw':self.raw,
                'label':self.label}

class InputBox(InteractControl):
    """
    An input box control

    :arg default: default value of the input box.  If this is not a string, repr is
        called on it to get a string, which is then the default input.
    :arg int width: character width of the input box.
    :arg int height: character height of the input box. If this is greater than
        one, an HTML textarea will be rendered, while if it is less than one,
        an input box form element will be rendered.
    :arg str label: the label of the control, ``""`` for no label, and
        a default value (None) of the control's variable.
    :arg adapter: a callable which will be passed the input before
        sending it into the function.  This might ensure that the
        input to the function is of a specific type, for example.  The
        function should take as input the value of the control and
        should return something that is then passed into the interact
        function as the value of the control.
    :arg bool evaluate: If ``True`` (default), the user's string will first be evaluated
        using ``sage_eval``, and then passed to the adapter function.
    """
    def __init__(self, default=u"", label=None, width=0, height=1, adapter=None, evaluate=True):
        if not isinstance(default, basestring):
            default = repr(default)
        self.default=default
        self.width=int(width)
        self.height=int(height)
        self.raw=False
        self.label=label
        if evaluate:
            from sage.all import sage_eval
            if adapter is not None:
                self.adapter = lambda x,globs: adapter(sage_eval(x,globs), globs)
            else:
                self.adapter = lambda x,globs: sage_eval(x,globs)
        elif adapter is not None:
            self.adapter = lambda x,globs: adapter(x,globs)

        if self.height > 1:
            self.subtype = "textarea"
            self.raw = True
        else:
            self.subtype = "input"

    def message(self):
        """
        Get an input box control configuration message for an
        ``interact_prepare`` message

        :returns: configuration message
        :rtype: dict
        """
        return {'control_type':'input_box',
                'subtype':self.subtype,
                'default':self.default,
                'width':self.width,
                'height':self.height,
                'raw':self.raw,
                'label':self.label}

class InputGrid(InteractControl):
    """
    An input grid control

    :arg int nrows: number of rows in the grid
    :arg int ncols: number of columns in the grid
    :arg default: default values of the control. A multi-dimensional
        list specifies the values of individual inputs; a single value
        sets the same value to all inputs
    :arg adapter: a callable which will be passed the input before
        sending it into the function.  This might ensure that the
        input to the function is of a specific type, for example.  The
        function should take as input a list of lists (the value
        of the control), as well as the globals.
    :arg int width: character width of each input box
    :arg str label: the label of the control, ``""`` for no label, and
        a default value (None) of the control's variable.
    :arg element_adapter: a callable which takes an element value and the globs
        and returns an adapter element.  A nested list of these adapted elements
        is what is given to the adapter function.
    :arg evaluate: whether or not the strings returned from the front end
        are first sage_eval'd (default: ``True``).
    """
    def __init__(self, nrows=1, ncols=1, default=u'0', adapter=None, width=0, label=None,
                 element_adapter=None, evaluate=True):
        self.nrows = int(nrows)
        self.ncols = int(ncols)
        self.width = int(width)
        self.label = label
        if evaluate:
            from sage.all import sage_eval
            if element_adapter is not None:
                self.element_adapter = lambda x,globs: element_adapter(sage_eval(x,globs), globs)
            else:
                self.element_adapter = lambda x,globs: sage_eval(x,globs)
        else:
            if element_adapter is not None:
                self.element_adapter = lambda x,globs: element_adapter(x,globs)
            else:
                self.element_adapter = lambda x,globs: x

        if adapter is None:
            self.adapter = lambda x,globs: [[self.element_adapter(i,globs) for i in xi] for xi in x]
        else:
            self.adapter = lambda x,globs: adapter([[self.element_adapter(i,globs) for i in xi] for xi in x],globs)

        def makestring(x):
            if isinstance(x, basestring):
                return x
            else:
                return repr(x)

        if not isinstance(default, list):
            self.default = [[makestring(default) for _ in range(self.ncols)] for _ in range(self.nrows)]
        # Allows 1-row input grids to use non-nested lists for default values
        elif not all(isinstance(entry, (list,tuple)) for entry in default):
            # the above test will exhaust an iterator...
            self.default = [[makestring(default[i * self.ncols + j]) for j in range(self.ncols)] for i in range(self.nrows)]
        else:
            self.default = [[makestring(default[r][c]) for c in range(self.ncols)] for r in range(self.nrows)]

    def message(self):
        """
        Get an input grid control configuration message for an
        ``interact_prepare`` message

        :returns: configuration message
        :rtype: dict
        """
        return {'control_type': 'input_grid',
                'nrows': self.nrows,
                'ncols': self.ncols,
                'default': self.default,
                'width':self.width,
                'raw': True,
                'label': self.label}

class Selector(InteractControl):
    """
    A selector interact control

    :arg int default: initially selected item in the list of values
    :arg list values: list of values from which the user can select. A value can
        also be represented as a tuple of the form ``(value, label)``, where the
        value is the name of the variable and the label is the text displayed to
        the user.
    :arg string selector_type: Type of selector. Currently supported options
        are "button" (Buttons), "radio" (Radio buttons), and "list"
        (Dropdown list), with "list" being the default. If "list" is used,
        ``ncols`` and ``nrows`` will be ignored. If "radio" is used, ``width``
        will be ignored.
    :arg int ncols: number of columns of selectable objects. If this is given,
        it must cleanly divide the number of objects, else this value will be
        set to the number of objects and ``nrows`` will be set to 1.
    :arg int nrows: number of rows of selectable objects. If this is given, it
        must cleanly divide the number of objects, else this value will be set
        to 1 and ``ncols`` will be set to the number of objects. If both
        ``ncols`` and ``nrows`` are given, ``nrows * ncols`` must equal the
        number of objects, else ``nrows`` will be set to 1 and ``ncols`` will
        be set to the number of objects.
    :arg string width: CSS width of each button. This should be specified in
        px or em.
    :arg str label: the label of the control, ``""`` for no label, and
        a default value (None) of the control's variable.
    """

    def __init__(self, values, default=None, selector_type="list", nrows=None, ncols=None, width="", label=None):
        self.values=values[:]
        self.selector_type=selector_type
        self.nrows=nrows
        self.ncols=ncols
        self.width=str(width)
        self.label=label

        if self.selector_type != "button" and self.selector_type != "radio":
            self.selector_type = "list"
        
        # Assign selector labels and values.
        self.value_labels=[str(v[1]) if isinstance(v,tuple) and
                           len(v)==2 else str(v) for v in values]
        self.values = [v[0] if isinstance(v,tuple) and
                       len(v)==2 else v for v in values]
        self.default = default_to_index(self.values, default)
        # If not using a dropdown list,
        # check/set rows and columns for layout.
        if self.selector_type != "list":
            if self.nrows is None and self.ncols is None:
                self.nrows = 1
                self.ncols = len(self.values)
            elif self.nrows is None:
                self.ncols = int(self.ncols)
                if self.ncols <= 0:
                    self.ncols = len(values)
                self.nrows = int(len(self.values) / self.ncols)
                if self.ncols * self.nrows < len(self.values):
                    self.nrows = 1
                    self.ncols = len(self.values)
            elif self.ncols is None:
                self.nrows = int(self.nrows)
                if self.nrows <= 0:
                    self.nrows = 1
                self.ncols = int(len(self.values) / self.nrows)
                if self.ncols * self.nrows < len(self.values):
                    self.nrows = 1
                    self.ncols = len(self.values)
            else:
                self.ncols = int(self.ncols)
                self.nrows = int(self.nrows)
                if self.ncols * self.nrows != len(self.values):
                    self.nrows = 1
                    self.ncols = len(self.values)

    def message(self):
        """
        Get a selector control configuration message for an
        ``interact_prepare`` message

        :returns: configuration message
        :rtype: dict
        """
        return {'control_type': 'selector',
                'subtype': self.selector_type,
                'values': len(self.values),
                'value_labels': self.value_labels,
                'default': self.default,
                'nrows': int(self.nrows) if self.nrows is not None else None,
                'ncols': int(self.ncols) if self.ncols is not None else None,
                'raw': True,
                'width': self.width,
                'label':self.label}
                
    def adapter(self, v, globs):
        return self.values[int(v)]

class DiscreteSlider(InteractControl):
    """
    A discrete slider interact control.

    The slider value correlates with the index of an array of values.

    :arg int default: initial value (index) of the slider; if ``None``, the
        slider defaults to the 0th index.  The default will be the
        closest values to this parameter.
    :arg list values: list of values to which the slider position refers.
    :arg bool range_slider: toggles whether the slider should select
        one value (False, default) or a range of values (True).
    :arg bool display_value: toggles whether the slider value sould be displayed (default = True)
    :arg str label: the label of the control, ``""`` for no label, and
        a default value (None) of the control's variable.
    """

    def __init__(self, values=[0,1], default=None, range_slider=False, display_value=True, label=None):
        from types import GeneratorType

        if isinstance(values, GeneratorType):
            self.values = take(10000, values)
        else:
            self.values = values[:]

        if len(self.values) < 2:
            self.values = [0,1]

        self.range_slider = range_slider
        self.display_value = display_value
        
        if self.range_slider:
            self.subtype = "discrete_range"
            if default is None:
                self.default = (0,len(values)-1)
            else:
                self.default=tuple(default_to_index(self.values, d)
                                   for d in default)
        else:
            self.subtype = "discrete"
            self.default = default_to_index(self.values,
                                            default)

        self.label=label

    def message(self):
        """
        Get a discrete slider control configuration message for an
        ``interact_prepare`` message

        :returns: configuration message
        :rtype: dict
        """
        return {'control_type':'slider',
                'subtype':self.subtype,
                'display_value':self.display_value,
                'default':self.default,
                'range':[0, len(self.values)-1],
                'values':[repr(i) for i in self.values],
                'step':1,
                'raw':True,
                'label':self.label}
    def adapter(self,v, globs):
        if self.range_slider:
            return tuple(self.values[int(i)] for i in v)
        else:
            return self.values[int(v)]

class ContinuousSlider(InteractControl):
    """
    A continuous slider interact control.

    The slider value moves between a range of numbers.

    :arg int default: initial value of the slider; if ``None``, the
        slider defaults to its minimum
    :arg tuple interval: range of the slider, in the form ``(min, max)``
    :arg int steps: number of steps the slider should have between min and max
    :arg Number stepsize: size of step for the slider. If both step and stepsize are specified, stepsize takes precedence so long as it is valid.
    :arg bool range_slider: toggles whether the slider should select one value (default = False) or a range of values (True).
    :arg bool display_value: toggles whether the slider value sould be displayed (default = True)
    :arg str label: the label of the control, ``""`` for no label, and
        a default value (None) of the control's variable.
    
    Note that while "number of steps" and/or "stepsize" can be specified for the slider, this is to enable snapping, rather than a restriction on the slider's values. The only restrictions placed on the values of the slider are the endpoints of its range.
    """

    def __init__(self, interval=(0,100), default=None, steps=250, stepsize=0, label=None, range_slider=False, display_value=True):
        self.range_slider = range_slider
        self.display_value = display_value
        self.interval = interval if interval[0] < interval[1] and len(interval) == 2 else (0,100)
        
        if self.range_slider:
            self.subtype = "continuous_range"
            self.default = default if default is not None and len(default) == 2 else (self.interval[0], self.interval[1])
            for i in range(2):
                if not (self.interval[0] <= self.default[i] <= self.interval[1]):
                    self.default[i] = self.interval[i]
            self.default_return = [float(i) for i in self.default]
        else:
            self.subtype = "continuous"
            self.default = default if default is not None and self.interval[0] <= default <= self.interval[1] else self.interval[0]
            self.default_return = float(self.default)

        self.steps = int(steps) if steps > 0 else 250
        self.stepsize = float(stepsize if stepsize > 0 and stepsize <= self.interval[1] - self.interval[0] else float(self.interval[1] - self.interval[0]) / self.steps)
        self.label = label

    def message(self):
        """
        Get a continuous slider control configuration message for an
        ``interact_prepare`` message

        :returns: configuration message
        :rtype: dict
        """
        return {'control_type':'slider',
                'subtype':self.subtype,
                'display_value':self.display_value,
                'default':self.default_return,
                'step':self.stepsize,
                'range':[float(i) for i in self.interval],
                'raw':True,
                'label':self.label}

class MultiSlider(InteractControl):
    """
    A multiple-slider interact control.

    Defines a bank of vertical sliders (either discrete or continuous sliders, but not both in the same control).

    :arg string slider_type: type of sliders to generate. Currently, only "continuous" and "discrete" are valid, and other input defaults to "continuous."
    :arg int sliders: Number of sliders to generate
    :arg list default: Default value of each slider. The length of the list should be equivalent to the number of sliders, but if all sliders are to have the same default value, the list only needs to contain that one value.
    :arg list values: Values for each value slider in a multi-dimensional list for the form [[slider_1_val_1..slider_1_val_n], ... ,[slider_n_val_1, .. ,slider_n_val_n]]. The length of the first dimension of the list should be equivalent to the number of sliders, but if all sliders are to iterate through the same values, the list only needs to contain that one list of values.
    :arg list interval: Intervals for each continuous slider in a list of tuples of the form [(min_1, max_1), ... ,(min_n, max_n)]. This parameter cannot be set if value sliders are specified. The length of the first dimension of the list should be equivalent to the number of sliders, but if all sliders are to have the same interval, the list only needs to contain that one tuple.
    :arg list stepsize: List of numbers representing the stepsize for each continuous slider. The length of the list should be equivalent to the number of sliders, but if all sliders are to have the same stepsize, the list only needs to contain that one value.
    :arg list steps: List of numbers representing the number of steps for each continuous slider. Note that (as in the case of the regular continuous slider), specifying a valid stepsize will always take precedence over any specification of number of steps, valid or not. The length of this list should be equivalent to the number of sliders, but if all sliders are to have the same number of steps, the list only neesd to contain that one value.
    :arg bool display_values: toggles whether the slider values sould be displayed (default = True)
    :arg str label: the label of the control, ``""`` for no label, and
        a default value (None) of the control's variable.
    """

    def __init__(self, sliders=1, values=[[0,1]], interval=[(0,1)], slider_type="continuous",  default=[0], stepsize=[0], steps=[250], display_values=True, label=None):
        from types import GeneratorType

        self.slider_type = slider_type
        self.display_values = display_values

        self.sliders = int(sliders) if sliders > 0 else 1
        self.slider_range = range(self.sliders)
        
        if self.slider_type == "discrete":
            self.stepsize = 1

            if len(values) == self.sliders:
                self.values = values[:]
            elif len(values) == 1 and len(values[0]) >= 2:
                self.values = [values[0]] * self.sliders
            else:
                self.values = [[0,1]] * self.sliders

            self.values = [i if not isinstance(i, GeneratorType) else take(10000, i) for i in self.values]

            self.interval = [(0, len(self.values[i])-1) for i in self.slider_range]

            # TODO: make sure default specifies a value, not an index into self.values; use default_to_index
            if len(default) == self.sliders:
                self.default = [default_to_index(self.values, default[i]) for i in default]
            elif len(default) == 1:
                self.default = [default_to_index(self.values, default[0]) for i in self.slider_range]
            else:
                self.default = [0] * self.sliders

        else:
            self.slider_type = "continuous"

            if len(interval) == self.sliders:
                self.interval = interval[:]
            elif len(interval) == 1 and len(interval[0]) == 2:
                self.interval = [interval[0]] * self.sliders
            else:
                self.interval = [(0,1) for i in self.slider_range]

            for i in self.slider_range:
                if not len(self.interval[i]) == 2 or self.interval[i][0] > self.interval[i]:
                    self.interval[i] = (0,1)
                else:
                    self.interval[i] = [float(j) for j in self.interval[i]]

            if len(default) == self.sliders:
                self.default = [default[i] if default[i] > self.interval[i][0] and default[i] < self.interval[i][1] else self.interval[i][0] for i in self.slider_range]
            elif len(default) == 1:
                self.default = [default[0] if default[0] > self.interval[i][0] and default[0] < self.interval[i][1] else self.interval[i][0] for i in self.slider_range]
            else:
                self.default = [self.interval[i][0] for i in self.slider_range]

            self.default_return = [float(i) for i in self.default]

            if len(steps) == 1:
                self.steps = [steps[0]] * self.sliders if steps[0] > 0 else [250] * self.sliders
            else:
                self.steps = [int(i) if i > 0 else 250 for i in steps] if len(steps) == self.sliders else [250 for i in self.slider_range]

            if len(stepsize) == self.sliders:
                self.stepsize = [float(stepsize[i]) if stepsize[i] > 0 and stepsize[i] <= self.interval[i][1] - self.interval[i][0] else float(self.interval[i][1] - self.interval[i][0]) / self.steps[i] for i in self.slider_range]
            elif len(stepsize) == 1:
                self.stepsize = [float(stepsize[0]) if stepsize[0] > 0 and stepsize[0] <= self.interval[i][1] - self.interval[i][0] else float(self.interval[i][1] - self.interval[i][0]) / self.steps[i] for i in self.slider_range]
            else:
                self.stepsize = [float(self.interval[i][1] - self.interval[i][0]) / self.steps[i] for i in self.slider_range]

        self.label = label

    def message(self):
        """
        Get a multi_slider control configuration message for an
        ``interact_prepare`` message

        :returns: configuration message
        :rtype: dict
        """
        return_message = {'control_type':'multi_slider',
                          'subtype':self.slider_type,
                          'display_values':self.display_values,
                          'sliders':self.sliders,
                          'label':self.label,
                          'range':self.interval,
                          'step':self.stepsize,
                          'raw':True,
                          'label':self.label}
        if self.slider_type == "discrete":
            return_message["values"] = [[repr(j) for j in self.values[i]] for i in self.slider_range]
            return_message["default"] = self.default
        else:
            return_message["default"] = self.default_return
        return return_message

    def adapter(self,v, globs):
        if self.slider_type == "discrete":
            return [self.values[i][v[i]] for i in self.slider_range]
        else:
            return v

class ColorSelector(InteractControl):
    """
    A color selector interact control

    :arg default: initial color (either as an html hex string or a Sage Color
        object, if sage is installed.
    :arg bool hide_input: Toggles whether the hex value of the color picker
        should be displayed in an input box beside the control.
    :arg bool sage_color: Toggles whether the return value should be a Sage
        Color object (True) or html hex string (False). If Sage is unavailable
        or if the user has deselected "sage mode" for the computation, this
        value will always end up False, regardless of whether the user specified
        otherwise in the interact.
    :arg str label: the label of the control, ``""`` for no label, and
        a default value (None) of the control's variable.
    """

    def __init__(self, default="#000000", hide_input=False, sage_color=True, label=None):
        self.sage_color = sage_color
        if self.sage_color:
            try:
                from sagenb.misc.misc import Color
                self.sage_mode = True;
            except:
                self.sage_mode = False;
        if self.sage_mode and self.sage_color:
            if isinstance(default, Color):
                self.default = default
            elif isinstance(default, str):
                self.default = Color(default)
            else:
                self.default = Color("#000000")
        else:
            self.default = default if isinstance(default,str) else "#000000"

        self.hide_input = hide_input
        self.label = label

    def message(self):
        """
        Get a color selector control configuration message for an
        ``interact_prepare`` message

        :returns: configuration message
        :rtype: dict
        """
        self.return_value =  {'control_type':'color_selector',
                              'hide_input': self.hide_input,
                              'raw':False,
                              'label':self.label}

        if self.sage_mode and self.sage_color:
            self.return_value["default"] = self.default.html_color()
        else:
            self.return_value["default"] = self.default
        return self.return_value

    def adapter(self, v, globs):
        if self.sage_mode and self.sage_color:
            from sagenb.misc.misc import Color
            return Color(v)
        else:
            return v

class Button(InteractControl):
    """
    A button interact control
    
    :arg string text: button text
    :arg value: value of the button, when pressed.
    :arg default: default value that should be used if the button is not
        pushed. This **must** be specified.
    :arg string width: CSS width of the button. This should be specified in
        px or em.
    :arg str label: the label of the control, ``""`` for no label, and
        a default value (None) of the control's variable.
    """
    def __init__(self, default="", value = "", text="Button", width="", label=None):
        self.text = text
        self.width = width
        self.value = value
        self.default = False
        self.default_value = default
        self.label = label
        self.preserve_state = False

    def message(self):
        return {'control_type':'button',
                'width':self.width,
                'text':self.text,
                'raw': True,
                'label': self.label}

    def adapter(self, v, globs):
        if v:
            return self.value
        else:
            return self.default_value

class ButtonBar(InteractControl):
    """
    A button bar interact control
    
    :arg list values: list of values from which the user can select. A value can
        also be represented as a tuple of the form ``(value, label)``, where the
        value is the name of the variable and the label is the text displayed to
        the user.
    :arg default: default value that should be used if no button is pushed.
        This **must** be specified.
    :arg int ncols: number of columns of selectable buttons. If this is given,
        it must cleanly divide the number of buttons, else this value will be
        set to the number of buttons and ``nrows`` will be set to 1.
    :arg int nrows: number of rows of buttons. If this is given, it must cleanly
        divide the total number of objects, else this value will be set to 1 and
        ``ncols`` will be set to the number of buttosn. If both ``ncols`` and
        ``nrows`` are given, ``nrows * ncols`` must equal the number of buttons,
        else ``nrows`` will be set to 1 and ``ncols`` will be set to the number
        of objects.
    :arg string width: CSS width of each button. This should be specified in
        px or em.
    :arg str label: the label of the control, ``""`` for no label, and
        a default value (None) of the control's variable.
    """
    def __init__(self, values=[0], default="", nrows=None, ncols=None, width="", label=None):
        self.default = None
        self.default_value = default
        self.values = values[:]
        self.nrows = nrows
        self.ncols = ncols
        self.width = str(width)
        self.label = label
        self.preserve_state=False

        # Assign button labels and values.
        self.value_labels=[str(v[1]) if isinstance(v,tuple) and
                           len(v)==2 else str(v) for v in values]
        self.values = [v[0] if isinstance(v,tuple) and
                       len(v)==2 else v for v in values]

        # Check/set rows and columns for layout
        if self.nrows is None and self.ncols is None:
            self.nrows = 1
            self.ncols = len(self.values)
        elif self.nrows is None:
            self.ncols = int(self.ncols)
            if self.ncols <= 0:
                self.ncols = len(values)
            self.nrows = int(len(self.values) / self.ncols)
            if self.ncols * self.nrows < len(self.values):
                self.nrows = 1
                self.ncols = len(self.values)
        elif self.ncols is None:
            self.nrows = int(self.nrows)
            if self.nrows <= 0:
                self.nrows = 1
            self.ncols = int(len(self.values) / self.nrows)
            if self.ncols * self.nrows < len(self.values):
                self.nrows = 1
                self.ncols = len(self.values)
        else:
            self.ncols = int(self.ncols)
            self.nrows = int(self.nrows)
            if self.ncols * self.nrows != len(self.values):
                self.nrows = 1
                self.ncols = len(self.values)

    def message(self):
        """
        Get a button bar control configuration message for an
        ``interact_prepare`` message

        :returns: configuration message
        :rtype: dict
        """
        return {'control_type': 'button_bar',
                'values': len(self.values),
                'value_labels': self.value_labels,
                'nrows': self.nrows,
                'ncols': self.ncols,
                'raw': True,
                'width': self.width,
                'label': self.label}

    def adapter(self,v, globs):
        if v is None:
            return self.default_value
        else:
            return self.values[int(v)]

class HtmlBox(InteractControl):
    """
    An html box interact control
    
    :arg string value: Html code to be inserted. This should be given in quotes.
    :arg str label: the label of the control, ``None`` for the control's
        variable, and ``""`` (default) for no label.
    """
    def __init__(self, value="", label=""):
        self.value = self.default = value;
        self.label = label;
    def message(self):
        """
        Get an html box control configuration message for an
        ``interact_prepare`` message

        :returns: configuration message
        :rtype: dict
        """
        return {'control_type': 'html_box',
                'value': self.value,
                'label': self.label}

class UpdateButton(InteractControl):
    """
    An update button interact control
    
    :arg list update: List of vars (all of which should be quoted) that the
        update button updates when pressed.
    :arg string text: button text
    :arg value: value of the button, when pressed.
    :arg default: default value that should be used if the button is not
        pushed. This **must** be specified.
    :arg string width: CSS width of the button. This should be specified in
        px or em.
    :arg str label: the label of the control, ``None`` for the control's
        variable, and ``""`` (default) for no label.
    """
    def __init__(self, update=["*"], text="Update", value="", default="", width="", label=""):
        self.vars = update
        self.text = text
        self.width = width
        self.value = value
        self.default = False
        self.default_value = default
        self.label = label
        self.preserve_state = False

    def message(self):
        return {'control_type':'button',
                'width':self.width,
                'text':self.text,
                'raw': True,
                'label': self.label}

    def adapter(self, v, globs):
        if v:
            return self.value
        else:
            return self.default_value

    def boundVars(self):
        return self.vars


def automatic_control(control, var=None):
    """
    Guesses the desired interact control from the syntax of the parameter.
    
    :arg control: Parameter value.
    
    :returns: An InteractControl object.
    :rtype: InteractControl
    
    
    """
    from numbers import Number
    from types import GeneratorType
    label = None
    default_value = 0

    # For backwards compatibility, we check to see if
    # auto_update=False as passed in. If so, we set up an
    # UpdateButton.  This should be deprecated.

    if var=="auto_update" and control is False:
        return UpdateButton()
    
    # Checks for interact controls that are verbosely defined
    if isinstance(control, InteractControl):
        return control
    
    # Checks for labels and control values
    for _ in range(2):
        if isinstance(control, tuple) and len(control) == 2 and isinstance(control[0], str):
            label, control = control
        if isinstance(control, tuple) and len(control) == 2 and isinstance(control[1], (tuple, list, GeneratorType)):
            default_value, control = control

    if isinstance(control, basestring):
        C = InputBox(default = control, label = label, evaluate=False)
    elif isinstance(control, bool):
        C = Checkbox(default = control, label = label, raw = True)
    elif isinstance(control, list):
        if len(control)==1:
            if isinstance(control[0], (list,tuple)) and len(control[0])==2:
                buttonvalue, buttontext=control[0]
            else:
                buttonvalue, buttontext=control[0],str(control[0])
            C = Button(value=buttonvalue, text=buttontext, default=buttonvalue, label=label)
        else:
            if len(control) <= 5:
                selectortype = "button"
            else:
                selectortype = "list"
            C = Selector(selector_type = selectortype, default = default_value, label = label, values = control)
    elif isinstance(control, GeneratorType):
        values=take(10000,control)
        C = DiscreteSlider(default = default_value, values = values, label = label)
    elif isinstance (control, tuple):
        if len(control) == 2:
            C = ContinuousSlider(default = default_value, interval = (control[0], control[1]), label = label)
        elif len(control) == 3:
            C = ContinuousSlider(default = default_value, interval = (control[0], control[1]), stepsize = control[2], label = label)
        else:
            values=list(control)
            C = DiscreteSlider(default = default_value, values = values, label = label)
    else:
        from sage.all import sage_eval
        C = InputBox(default = control, label=label, evaluate=True)
<<<<<<< HEAD
        try:
            from sagenb.misc.misc import Color
            from sage.structure.all import is_Vector, is_Matrix
            from sage.all import parent
            if is_Matrix(control):
                nrows = control.nrows()
                ncols = control.ncols()
                default_value = control.list()
                default_value = [[default_value[j * ncols + i] for i in range(ncols)] for j in range(nrows)]
                C = InputGrid(nrows = nrows, ncols = ncols, label = label, 
                              default = default_value, adapter=lambda x, globs: parent(control)(x))
            elif is_Vector(control):
                default_value = [control.list()]
                nrows = 1
                ncols = len(control)
                C = InputGrid(nrows = nrows, ncols = ncols, label = label, 
                              default = default_value, adapter=lambda x, globs: parent(control)(x[0]))
            elif isinstance(control, Color):
                C = ColorSelector(default = control, label = label)
        except:
            pass
=======

        #if we are in Sage, we can also do the following
        from sagenb.misc.misc import Color
        from sage.structure.all import is_Vector, is_Matrix
        from sage.all import parent
        if is_Matrix(control):
            nrows = control.nrows()
            ncols = control.ncols()
            default_value = control.list()
            default_value = [[default_value[j * ncols + i] for i in range(ncols)] for j in range(nrows)]
            C = InputGrid(nrows = nrows, ncols = ncols, label = label, 
                          default = default_value, adapter=lambda x, globs: parent(control)(x))
        elif is_Vector(control):
            default_value = [control.list()]
            nrows = 1
            ncols = len(control)
            C = InputGrid(nrows = nrows, ncols = ncols, label = label, 
                          default = default_value, adapter=lambda x, globs: parent(control)(x[0]))
        elif isinstance(control, Color):
            C = ColorSelector(default = control, label = label)
>>>>>>> 4850e914
    
    return C

def take(n, iterable):
    """
    Return the first n elements of an iterator as a list.

    This is from the `Python itertools documentation <http://docs.python.org/library/itertools.html#recipes>`_.

    :arg int n: Number of elements through which v should be iterated.
    :arg iterable: An iterator.

    :returns: First n elements of iterable.
    :rtype: list
    """

    from itertools import islice
    return list(islice(iterable, n))

def flatten(listOfLists):
    """
    Flatten one level of nesting
    
    This is from the `Python itertools documentation <http://docs.python.org/library/itertools.html#recipes>`_.
    """
    from itertools import chain
    return chain.from_iterable(listOfLists)


def default_to_index(values, default):
    """
    From sage notebook's interact.py file
    """
    # determine the best choice of index into the list of values
    # for the user-selected default. 
    if default is None:
        index = 0
    else:
        try:
            i = values.index(default)
        except ValueError:
            # here no index matches -- which is best?
            try:
                v = [(abs(default - val), j) for j,val in enumerate(values)]
                m = min(v)
                i = m[1]
            except TypeError: # abs not defined on everything, so give up
                i = 0
        index = i
    return index

imports = {"Checkbox": Checkbox, "InputBox": InputBox, "InputGrid": InputGrid,
           "Selector": Selector, "DiscreteSlider": DiscreteSlider,
           "ContinuousSlider": ContinuousSlider, "MultiSlider": MultiSlider,
           "ColorSelector": ColorSelector, "Selector": Selector,
           "Button": Button, "ButtonBar": ButtonBar, "HtmlBox": HtmlBox,
           "UpdateButton": UpdateButton}
<|MERGE_RESOLUTION|>--- conflicted
+++ resolved
@@ -1127,7 +1127,6 @@
     else:
         from sage.all import sage_eval
         C = InputBox(default = control, label=label, evaluate=True)
-<<<<<<< HEAD
         try:
             from sagenb.misc.misc import Color
             from sage.structure.all import is_Vector, is_Matrix
@@ -1149,28 +1148,6 @@
                 C = ColorSelector(default = control, label = label)
         except:
             pass
-=======
-
-        #if we are in Sage, we can also do the following
-        from sagenb.misc.misc import Color
-        from sage.structure.all import is_Vector, is_Matrix
-        from sage.all import parent
-        if is_Matrix(control):
-            nrows = control.nrows()
-            ncols = control.ncols()
-            default_value = control.list()
-            default_value = [[default_value[j * ncols + i] for i in range(ncols)] for j in range(nrows)]
-            C = InputGrid(nrows = nrows, ncols = ncols, label = label, 
-                          default = default_value, adapter=lambda x, globs: parent(control)(x))
-        elif is_Vector(control):
-            default_value = [control.list()]
-            nrows = 1
-            ncols = len(control)
-            C = InputGrid(nrows = nrows, ncols = ncols, label = label, 
-                          default = default_value, adapter=lambda x, globs: parent(control)(x[0]))
-        elif isinstance(control, Color):
-            C = ColorSelector(default = control, label = label)
->>>>>>> 4850e914
     
     return C
 
