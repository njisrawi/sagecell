--- conflicted
+++ resolved
@@ -23,7 +23,7 @@
     ```<root_url>?q=<uuid>`` loads code from a database based
     upon a unique identifying permalink (uuid4-based)
     """
-    def _root_url(self):
+    def get(self):
         valid_query_chars = set(string.letters+string.digits+"-")
         db = self.application.db
         options = {}
@@ -63,9 +63,6 @@
 
         self.render("root.html", **options)
 
-    def get(self):
-        return self._root_url()
-
 class KernelHandler(tornado.web.RequestHandler):
     """
     Kernel startup request handler.
@@ -85,29 +82,43 @@
     ``<ws_url>/iopub`` is the expected iopub stream url
     ``<ws_url>/shell`` is the expected shell stream url
     """
-    def _start_kernel(self):
-        print "%s BEGIN MAIN KERNEL HANDLER %s"%("*"*10, "*"*10)
-
-        proto = self.request.protocol.replace("http", "ws")
+    def post(self):
+        proto = self.request.protocol.replace("http", "ws", 1)
         host = self.request.host
-
         ws_url = "%s://%s/" % (proto, host)
-
         km = self.application.km
-        
         kernel_id = km.new_session()
-        
         print "kernel started with id ::: %s"%kernel_id
-        
         data = {"ws_url": ws_url, "kernel_id": kernel_id}
-
-        print "%s END MAIN KERNEL HANDLER %s"%("*"*10, "*"*10)
-
+        if self.request.headers["Accept"] == "application/json":
+            self.set_header("Access-Control-Allow-Origin", "*");
+        else:
+            data = '<script>parent.postMessage(%s,"*");</script>' % (json.dumps(data),)
+            self.set_header("Content-Type", "text/html")
         self.write(data)
         self.finish()
 
-    def post(self):
-        return self._start_kernel()
+class EmbeddedHandler(tornado.web.RequestHandler):
+    """Handler to redirect ``/embedded_sagecell.js`` to ``/static/embedded_sagecell.js``"""
+    def get(self):
+        self.redirect("/static/embedded_sagecell.js", True);
+
+class SageCellHandler(tornado.web.RequestHandler):
+    """Handler for ``/sagecell.html``"""
+
+    with open("templates/sagecell.html") as f:
+        import json
+        sagecell_html = f.read()
+        sagecell_json = json.dumps(sagecell_html)
+
+    def get(self):
+        if len(self.get_arguments("callback")) == 0:
+            self.write(self.sagecell_html);
+            self.set_header("Access-Control-Allow-Origin", "*")
+            self.set_header("Content-Type", "text/html")
+        else:
+            self.write("%s(%s);" % (self.get_argument("callback"), self.sagecell_json))
+            self.set_header("Content-Type", "application/javascript")
 
 class PermalinkHandler(tornado.web.RequestHandler):
     """
@@ -122,7 +133,7 @@
     The specified id can be used to generate permalinks
     with the format ``<root_url>?q=<id>``.
     """
-    def _get_permalink(self):
+    def post(self):
         """
         """
 
@@ -140,10 +151,10 @@
         self.write(retval)
         self.finish()
 
-    def get(self):
-        return self._get_permalink()
-    def post(self):
-        return self._get_permalink()
+class StaticHandler(tornado.web.StaticFileHandler):
+    """Handler for static requests"""
+    def set_extra_headers(self, path):
+        self.set_header("Access-Control-Allow-Origin", "*")
 
 class ServiceHandler(tornado.web.RequestHandler):
     """
@@ -153,7 +164,7 @@
     The code to be executed can be specified using the
     URL format ``<root_url>/service?code=<code>``.
     """
-    def _service(self):
+    def post(self):
         retval = {"success": False,
                   "output": ""}
         args = self.request.arguments
@@ -220,14 +231,9 @@
                 
                 if msg_type == "stream" and content["name"] == "stdout":
                     retval["output"] += content["data"]
-
+        self.set_header("Access-Control-Allow-Origin", "*")
         self.write(retval)
         self.finish()
-
-    def get(self):
-        return self._service()
-    def post(self):
-        return self._service()
 
 
 class ZMQStreamHandler(object):
@@ -290,17 +296,12 @@
     def _on_zmq_reply(self, msg_list):
         try:
             message = self._reserialize_reply(msg_list)
-            self.write_message(message)
+            self._output_message(message)
         except:
             pass
-<<<<<<< HEAD
-        else:
-            self._output_message(message)
     
     def _output_message(self, message):
         raise NotImplementedError
-=======
->>>>>>> d526c18e
 
 class ShellHandler(ZMQStreamHandler):
     """
