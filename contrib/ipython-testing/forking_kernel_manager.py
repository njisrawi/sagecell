--- conflicted
+++ resolved
@@ -3,29 +3,10 @@
 import signal
 import sys
 import resource
-import interact_sagecell
-import interact_compatibility
-import misc
 from IPython.zmq.ipkernel import IPKernelApp
 from IPython.config.loader import Config
 from multiprocessing import Process, Pipe
 import logging
-<<<<<<< HEAD
-import sage
-import sage.all
-from sage.misc.interpreter import SageInputSplitter
-from IPython.core.inputsplitter import IPythonInputSplitter
-
-sage.misc.misc.EMBEDDED_MODE = {'frontend': 'sagecell'}
-
-class SageIPythonInputSplitter(SageInputSplitter, IPythonInputSplitter):
-    """
-    This class merely exists so that the IPKernelApp.kernel.shell class does not complain.  It requires
-    a subclass of IPythonInputSplitter, but SageInputSplitter is a subclass of InputSplitter instead.
-    """
-    pass
-=======
->>>>>>> e6be26d0
 
 class ForkingKernelManager(object):
     def __init__(self, filename, update_function=None):
@@ -38,36 +19,8 @@
         logging.basicConfig(filename=self.filename,format=str(uuid.uuid4()).split('-')[0]+': %(asctime)s %(message)s',level=logging.DEBUG)
         ka = IPKernelApp.instance(config=config)
         ka.initialize([])
-<<<<<<< HEAD
-        # this should really be handled in the config, not set separately.
-        ka.kernel.shell.input_splitter = SageIPythonInputSplitter()
-        user_ns = ka.kernel.shell.user_ns
-        user_ns.update(sage_dict)
-        user_ns.update(interact_sagecell.imports)
-        user_ns.update(interact_compatibility.imports)
-        sage_code = """
-sage.misc.session.init()
-
-# Ensure unique random state after forking
-set_random_seed()
-"""
-        exec sage_code in user_ns
-
-        class TempClass(object):
-            pass
-        _sage_ = TempClass()
-        _sage_.display_message = misc.display_message
-        _sage_.update_interact = interact_sagecell.update_interact
-        _sage_.kernel_timeout = 0.0
-        sys._sage_ = _sage_
-
-        # overwrite Sage's interact command with our own
-        user_ns["interact"] = interact_sagecell.interact_func(ka.session, ka.iopub_socket)
-        
-=======
         if self.update_function is not None:
-            self.update_function(ka.kernel.shell.user_ns, ka.kernel.shell.input_splitter, ka.session, ka.iopub_socket)
->>>>>>> e6be26d0
+            self.update_function(ka)
         for r, limit in resource_limits.iteritems():
             resource.setrlimit(getattr(resource, r), (limit, limit))
         pipe.send({"ip": ka.ip, "key": ka.session.key, "shell_port": ka.shell_port,
