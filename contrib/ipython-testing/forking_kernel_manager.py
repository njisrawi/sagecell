--- conflicted
+++ resolved
@@ -17,30 +17,22 @@
         else: raise
     
 class ForkingKernelManager(object):
-<<<<<<< HEAD
     """ A class for managing multiple kernels and forking on the untrusted side. """
-    def __init__(self, filename, update_function=None):
-=======
     def __init__(self, filename, ip, update_function=None):
->>>>>>> 8c24fb68
         self.kernels = {}
         self.ip = ip
         self.filename = filename
         self.update_function = update_function
 
-<<<<<<< HEAD
-    def fork_kernel(self, config, pipe, resource_limits):
+        self.dir = '/tmp/sagecell'
+        makedirs(self.dir)
+    def fork_kernel(self, config, pipe, resource_limits, logfile):
         """ A function to be set as the target for the new kernel processes forked in ForkingKernelManager.start_kernel. This method forks and initializes a new kernel, uses the update_function to update the kernel's namespace, sets resource limits for the kernel, and sends kernel connection information through the Pipe object.
 
         :arg IPython.config.loader config: kernel configuration
         :arg multiprocessing.Pipe pipe: a multiprocessing connection object which will send kernel ip, session, and port information to the other side
         :arg dict resource_limits: a dict with keys resource.RLIMIT_* (see config_default documentation for explanation of valid options) and values of the limit for the given resource to be set in the kernel process
         """
-=======
-        self.dir = '/tmp/sagecell'
-        makedirs(self.dir)
-    def fork_kernel(self, config, pipe, resource_limits, logfile):
->>>>>>> 8c24fb68
         os.setpgrp()
         logging.basicConfig(filename=self.filename,format=str(uuid.uuid4()).split('-')[0]+': %(asctime)s %(message)s',level=logging.DEBUG)
         ka = IPKernelApp.instance(config=config, ip=config["ip"])
@@ -54,7 +46,7 @@
         pipe.close()
         ka.start()
 
-    def start_kernel(self, kernel_id=None, config=None, resource_limits=None):
+    def start_kernel(self, kernel_id=None, config=None, resource_limits=None, logfile = None):
         """ A function for starting new kernels by forking.
 
         :arg str kernel_id: the id of the kernel to be started. if no id is passed, a uuid will be generated
@@ -78,7 +70,7 @@
         os.chdir(dir)
 
         p, q = Pipe()
-        proc = Process(target=self.fork_kernel, args=(config, q, resource_limits))
+        proc = Process(target=self.fork_kernel, args=(config, q, resource_limits, logfile))
         proc.start()
         os.chdir(currdir)
         connection = p.recv()
@@ -141,12 +133,12 @@
         return self.start_kernel(kernel_id, Config({"IPKernelApp": ports}))
 
 if __name__ == "__main__":
-    def f(x):
+    def f(a,b,c,d):
         return 1
     a = ForkingKernelManager("/dev/null", f)
     x = a.start_kernel()
     y = a.start_kernel()
     import time
-    time.sleep(3)
+    time.sleep(5)
     a.kill_kernel(x["kernel_id"])
     a.kill_kernel(y["kernel_id"])