--- conflicted
+++ resolved
@@ -29,16 +29,12 @@
     def __init__(self):
         self.kernels = {}
 
-<<<<<<< HEAD
-    def fork_kernel(self, sage_dict, config, q, resource_limits):
+    def fork_kernel(self, sage_dict, config, pipe, resource_limits):
+        logging.basicConfig(filename='LOG',format=str(uuid.uuid4()).split('-')[0]+': %(asctime)s %(message)s',level=logging.DEBUG)
         os.setpgrp()
         from resource import setrlimit
         for r, limit in resource_limits.iteritems():
             setrlimit(r, (limit, limit))
-=======
-    def fork_kernel(self, sage_dict, config, pipe):
-        logging.basicConfig(filename='LOG',format=str(uuid.uuid4()).split('-')[0]+': %(asctime)s %(message)s',level=logging.DEBUG)
->>>>>>> ffa996b2
         ka = IPKernelApp.instance(config=config)
         ka.initialize([])
         # this should really be handled in the config, not set separately.
@@ -64,12 +60,7 @@
         pipe.close()
         ka.start()
 
-<<<<<<< HEAD
     def start_kernel(self, sage_dict=None, kernel_id=None, config=None, resource_limits=None):
-        random.seed()
-=======
-    def start_kernel(self, sage_dict=None, kernel_id=None, config=None):
->>>>>>> ffa996b2
         if sage_dict is None:
             sage_dict = {}
         if kernel_id is None:
