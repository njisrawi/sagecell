(function() {
"use strict";

// Make a global sagecell namespace for our functions
window.sagecell = window.sagecell || {};

if (!document.head) {
    document.head = document.getElementsByTagName("head")[0];
}

var $ = jQuery.noConflict(true);
if (jQuery === undefined) {
    window.$ = jQuery = $;
}
sagecell.jQuery = $;

sagecell.URLs = {};

(function () {
    /* Read the Sage Cell server's  root url from one of the following locations:
         1. the variable sagecell.root
         2. a tag of the form <link property="sagecell-root" href="...">
         3. the root of the URL of the executing script */
    var el;
    if (sagecell.root) {
        sagecell.URLs.root = sagecell.root;
    } else if ((el = $("link[property=sagecell-root]")).length > 0) {
        sagecell.URLs.root = el.last().attr("href");
    } else {
        var r = $("script").last().attr("src").match(/^.*(?=embedded_sagecell.js)/)[0];
        var s = "static/";
        if (r.substring(r.length - s.length) === s) {
            r = r.substring(0, r.length - s.length);
        }
        if (r === "" || r === "/") {
            r = window.location.protocol + "//" + window.location.host + "/";
        }
        sagecell.URLs.root = r;
    }
    if (sagecell.URLs.root.substr(-1, 1) !== "/") {
        sagecell.URLs.root += "/";
    }
}());

sagecell.URLs.kernel = sagecell.URLs.root + "kernel";
sagecell.URLs.sockjs = sagecell.URLs.root + "sockjs";
sagecell.URLs.permalink = sagecell.URLs.root + "permalink";
sagecell.URLs.sage_logo = sagecell.URLs.root + "static/sagelogo.png";
sagecell.URLs.spinner = sagecell.URLs.root + "static/spinner.gif";
sagecell.loadMathJax = true;

sagecell.init = function (callback) {
    if (sagecell.dependencies_loaded !== undefined) {
        return;
    }
    var load = function ( config ) {
        // We can't use the jquery .append to load javascript because then the script tag disappears.  At least mathjax depends on the script tag 
        // being around later to get the mathjax path.  See http://stackoverflow.com/questions/610995/jquery-cant-append-script-element.
        var script = document.createElement("script");
        if (config.type !== undefined) {
            script.type = config.type;
        }
        if (config.src !== undefined) {
            script.src = config.src;
        }
        if (config.text !== undefined) {
            script.text = config.text;
        }
        document.head.appendChild(script);
    };

    sagecell.init_callback = callback
    sagecell.dependencies_loaded = false;
    sagecell.last_session = {};

    // many stylesheets that have been smashed together into all.min.css
    var stylesheets = [sagecell.URLs.root + "static/jquery-ui/css/sagecell/jquery-ui-1.8.21.custom.css",
                       sagecell.URLs.root + "static/colorpicker/css/colorpicker.css",
                       sagecell.URLs.root + "static/all.min.css"]
    for (var i = 0; i < stylesheets.length; i++) {
        document.head.appendChild(sagecell.util.createElement("link",
                {"rel": "stylesheet", "href": stylesheets[i]}));
    }

    if(window.MathJax === undefined && sagecell.loadMathJax) {
        // Mathjax.  We need a separate script tag for mathjax since it later comes back and looks at the script tag.
        load({'text': 'MathJax.Hub.Config({  \n\
extensions: ["jsMath2jax.js", "tex2jax.js"],\n\
tex2jax: {\n\
inlineMath: [ ["$","$"], ["\\\\(","\\\\)"] ],\n\
displayMath: [ ["$$","$$"], ["\\\\[","\\\\]"] ],\n\
processEscapes: true,\n\
processEnvironments: false}\n\
});\n\
// SVG backend does not work for IE version < 9, so switch if the default is SVG\n\
//if (MathJax.Hub.Browser.isMSIE && (document.documentMode||0) < 9) {\n\
//  MathJax.Hub.Register.StartupHook("End Config",function () {\n\
//    var settings = MathJax.Hub.config.menuSettings;\n\
//    if (!settings.renderer) {settings.renderer = "HTML-CSS"}\n\
//  });\n\
//}', 
              'type': 'text/x-mathjax-config'});
        load({"src": sagecell.URLs.root + "static/mathjax/MathJax.js?config=TeX-AMS-MML_HTMLorMML"});
    }
    // Preload images
    new Image().src = sagecell.URLs.sage_logo;
    new Image().src = sagecell.URLs.spinner;
    sagecell.sendRequest("GET", sagecell.URLs.root + "sagecell.html", {},
        function (data) {
            $(function () {
                sagecell.body = data;
                // many prerequisites that have been smashed together into all.min.js
                load({"src": sagecell.URLs.root + "static/all.min.js"})
            });
        }, undefined, "text/html");
};

sagecell.sagecell_dependencies_callback = function () {
    sagecell.dependencies_loaded = true;
    if (sagecell.init_callback !== undefined) {
        sagecell.init_callback();
    }
};

sagecell.makeSagecell = function (args) {
    var defaults;
    var settings = {};
    if (args === undefined) {
        args = {};
    }
    if (args.inputLocation === undefined) {
        throw "Must specify an inputLocation!";
    }
    var input = $(args.inputLocation);
    if (input.length > 1 && args.outputLocation === undefined) {
        var r = [];
        for (var i = 0, i_max = input.length; i < i_max; i++) {
            var a = $.extend({}, args);
            a.inputLocation = input[i];
            r.push(sagecell.makeSagecell(a));
        }
        return r;
    }
    if (args.outputLocation === undefined) {
        args.outputLocation = args.inputLocation;
    }
    if (args.code === undefined) {
        if (args.codeLocation !== undefined) {
            args.code = $(args.codeLocation).html();
        } else if ($(args.inputLocation).children("script").length > 0) {
            args.code = $(args.inputLocation).children("script").html();
        } else if ($(args.inputLocation).is("textarea")) {
            args.code = $(args.inputLocation).val();
        } else {
            args.code = $(args.inputLocation).text();
        }
        args.code = $.trim(args.code);
    }
    defaults = {"editor": "codemirror",
                "evalButtonText": "Evaluate",
                "hide": ["computationID", "messages", "sageMode"],
                "mode": "normal",
                "replaceOutput": true,
                "sageMode": true};

    // jQuery.extend() has issues with nested objects, so we manually merge
    // hide parameters.
    if (args.hide === undefined) {
        args.hide = defaults.hide;
    } else {
        args.hide = $.merge(args.hide, defaults.hide);
    }

    if (args.template !== undefined) {
        settings = $.extend({}, defaults, args.template, args)
        if (args.template.hide !== undefined) {
            settings.hide = $.merge(settings.hide, args.template.hide);
        }
    } else {
        settings = $.extend({}, defaults, args);
    }
    setTimeout(function waitForLoad() {
        // Wait for CodeMirror to load before using the $ function
        // Could we use MathJax Queues for this?
        // We have to do something special here since Codemirror is loaded dynamically,
        // so it may not be ready even though the page is loaded and ready.
        if (!sagecell.dependencies_loaded) {
            if (sagecell.dependencies_loaded === undefined) {
                sagecell.init();
            }
            setTimeout(waitForLoad, 100);
            return false;
        }
        $(function () {
            var hide = settings.hide;
            var inputLocation = $(settings.inputLocation);
            var outputLocation = $(settings.outputLocation);
            var evalButtonText = settings.evalButtonText;

            if (inputLocation.is("textarea")) {
                var ta = inputLocation;
                inputLocation = $(document.createElement("div")).insertBefore(inputLocation);
                inputLocation.html(sagecell.body);
                ta.addClass("sagecell_commands");
                ta.attr({"autocapitalize": "off", "autocorrect": "off", "autocomplete": "off"});
                inputLocation.find(".sagecell_commands").replaceWith(ta);
                var id = "input_" + IPython.utils.uuid();
                inputLocation[0].id = id;
                if (settings.outputLocation === settings.inputLocation) {
                    outputLocation = $(settings.outputLocation = "#" + id);
                }
                settings.inputLocation = "#" + id;
            } else {
                inputLocation.html(sagecell.body);
            }
            var id = IPython.utils.uuid();
            inputLocation.find(".sagecell_editorToggle label").attr("for", id);
            inputLocation.find(".sagecell_editorToggle input").attr("id", id);
            inputLocation.addClass("sagecell");
            outputLocation.addClass("sagecell");
            inputLocation.find(".sagecell_commands").val(settings.code);
            if (inputLocation !== outputLocation) {
                inputLocation.find(".sagecell_output_elements").appendTo(outputLocation);
            }
            outputLocation.find(".sagecell_output_elements").hide();
            hide.push("files", "sageMode"); // TODO: Delete this line when these features are implemented.
            if (settings.mode === "debug") {
                console.warn("Running the Sage Cell in debug mode!");
            } else {
                var hideAdvanced = {};
                var hideable = {"in": {"computationID": true, "editor": true,
                                       "editorToggle": true,  "files": true,
                                       "evalButton": true,    "sageMode": true},
                                "out": {"output": true,       "messages": true,
                                        "sessionFiles": true, "permalink": true}};
                var hidden_out = [];
                var out_class = "output_" + IPython.utils.uuid();
                outputLocation.addClass(out_class);
                for (var i = 0, i_max = hide.length; i < i_max; i++) {
                    if (hide[i] in hideable["in"]) {
                        inputLocation.find(".sagecell_"+hide[i]).css("display", "none");
                        // TODO: make the advancedFrame an option to hide, then delete
                        // this hideAdvanced hack
                        if (hide[i] === 'files' || hide[i] === 'sageMode') {
                            hideAdvanced[hide[i]] = true;
                        }
                    } else if (hide[i] in hideable["out"]) {
                        hidden_out.push("." + out_class + " .sagecell_" + hide[i]);
                    }
                }
                if (hideAdvanced.files && hideAdvanced.sageMode) {
                    inputLocation.find(".sagecell_advancedFrame").css("display", "none");
                }
                if (hidden_out.length > 0) {
                    var s = document.createElement("style");
                    var css = hidden_out.join(", ") + " {display: none;}";
                    s.setAttribute("type", "text/css");
                    if (s.styleSheet) {
                        s.styleSheet.cssText = css;
                    } else {
                        s.appendChild(document.createTextNode(css));
                    }
                    document.head.appendChild(s);
                }
            }
            if (evalButtonText !== undefined) {
                inputLocation.find(".sagecell_evalButton").text(evalButtonText);
            }
            sagecell.initCell(settings);
        });
    }, 100);
    return settings;
};

sagecell.initCell = (function(sagecellInfo) {
    var inputLocation = $(sagecellInfo.inputLocation);
    var outputLocation = $(sagecellInfo.outputLocation);
    var editor = sagecellInfo.editor;
    var replaceOutput = sagecellInfo.replaceOutput;
    var collapse = sagecellInfo.collapse;
    var sageMode = inputLocation.find(".sagecell_sageModeCheck");
    var textArea = inputLocation.find(".sagecell_commands");
    var files = [];
    var editorData, temp;
    if (editor === "textarea" || editor === "textarea-readonly") {
        inputLocation.find(".sagecell_editorToggle input").attr("checked", false);
    }
    if (! sagecellInfo.sageMode) {
        sageMode.attr("checked", false);
    }
    temp = this.renderEditor(editor, inputLocation, collapse);
    editor = temp[0];
    editorData = temp[1];
    inputLocation.find(".sagecell_editorToggle input").change(function () {
        temp = sagecell.toggleEditor(editor, editorData, inputLocation);
        editor = temp[0];
        editorData = temp[1];
    });
    inputLocation.find(".sagecell_advancedTitle").click(function () {
        inputLocation.find(".sagecell_advancedFields").slideToggle();
        return false;
    });
    function fileRemover(i, li) {
        return function () {
            delete files[i];
            li.parentNode.removeChild(li);
        }
    }
    var fileButton = inputLocation.find(".sagecell_addFile");
    var input = sagecell.util.createElement("input",
            {"type": "file", "multiple": "true", "name": "file"});
    if (navigator.userAgent.indexOf("MSIE") === -1) {
        // Create an off-screen file input box if not in Internet Explorer
        input.style.position = "absolute";
        input.style.top = "0px";
        input.style.left = "-9999px";
        fileButton.click(function () {
            input.click();
        });
        document.body.appendChild(input);
    } else {
        // Put the input box in the file upload box in Internet Explorer
        fileButton.remove();
        inputLocation.find(".sagecell_clearFiles").before(input,
                document.createElement("br"));
    }
    function change() {
        var delButton = sagecell.util.createElement("span",
                {"title": "Remove file"});
        $(delButton).addClass("sagecell_deleteButton");
        var fileList = inputLocation.find(".sagecell_fileList");
        var li = document.createElement("li");
        li.appendChild(delButton.cloneNode(false));
        li.appendChild(document.createElement("span"));
        $(li.childNodes[1]).addClass("sagecell_fileName");
        if (input.files) {
            for (var i = 0; i < input.files.length; i++) {
                if (window.FormData) {
                    var f = li.cloneNode(true);
                    files.push(input.files[i]);
                    f.childNodes[1].appendChild(
                            document.createTextNode(input.files[i].name));
                    $(f.childNodes[0]).click(fileRemover(files.length - 1, f));
                    fileList.append(f);
                } else {
                    li.childNodes[1].appendChild(
                            document.createTextNode(input.files[i].name));
                    if (i < input.files.length - 1) {
                        li.childNodes[1].appendChild(document.createElement("br"));
                    }
                }
            }
            if (!window.FormData) {
                files.push(input);
                $(li.childNodes[0]).click(fileRemover(files.length - 1, li));
                if (input.files.length > 1) {
                    li.childNodes[0].setAttribute("title", "Remove files")
                }
                fileList.append(li);
            }
        } else {
            files.push(input);
            li.childNodes[1].appendChild(document.createTextNode(
                    input.value.substr(input.value.lastIndexOf("\\") + 1)));
            $(li.childNodes[0]).click(fileRemover(files.length - 1, li));
            fileList.append(li);
        }
        var newInput = sagecell.util.createElement("input",
            {"type": "file", "multiple": "true", "name": "file"});
        if (navigator.userAgent.indexOf("MSIE") === -1) {
            newInput.style.position = "absolute";
            newInput.style.top = "0px";
            newInput.style.left = "-9999px";
        }
        $(newInput).change(change);
        input.parentNode.replaceChild(newInput, input);
        input = newInput;
    }
    $(input).change(change);
    inputLocation.find(".sagecell_clearFiles").click(function () {
        files = [];
        inputLocation.find(".sagecell_fileList").empty();
        return false;
    });
    sagecellInfo.submit = function (evt) {
        if (replaceOutput && sagecell.last_session[evt.data.id]) {
            $(sagecell.last_session[evt.data.id].session_container).remove();
        }
        if (editor.substr(0, 10) === "codemirror") {
            editorData.save();
        }
        var session = new sagecell.Session(outputLocation);

        session.execute(textArea.val());
        sagecell.last_session[evt.data.id] = session;
        // TODO: kill the kernel when a computation with no interacts finishes,
        //       and also when a new computation begins from the same cell
        outputLocation.find(".sagecell_output_elements").show();
        // return false to make *sure* any containing form doesn't submit
        return false;
    };
    var button = inputLocation.find(".sagecell_evalButton").button();
    button.click({"id": IPython.utils.uuid()}, sagecellInfo.submit);
    if (sagecellInfo.code && sagecellInfo.autoeval) {
        button.click();
    }
    if (sagecellInfo.callback) {
        sagecellInfo.callback();
    }
    return sagecellInfo;
});

sagecell.sendRequest = function (method, url, data, callback, files, accept) {
    method = method.toUpperCase();
    var hasFiles = false;
    if (files === undefined) {
        files = [];
    }
    for (var i = 0; i < files.length; i++) {
        if (files[i]) {
            hasFiles = true;
            break;
        }
    }
    var xhr = new XMLHttpRequest();
    var isXDomain = sagecell.URLs.root !== window.location.protocol + "//" + window.location.host + "/";
    var fd = undefined;
    if (method === "GET") {
        data.rand = Math.random().toString();
    }
    // Format parameters to send as a string or a FormData object
    if (window.FormData && method !== "GET") {
        fd = new FormData();
        for (var k in data) {
            if (data.hasOwnProperty(k)) {
                fd.append(k, data[k]);
            }
        }
        for (var i = 0; i < files.length; i++) {
            if (files[i]) {
                fd.append("file", files[i]);
            }
        }
    } else {
        fd = "";
        for (var k in data) {
            if (data.hasOwnProperty(k)) {
                fd += "&" + encodeURIComponent(k) + "=" + encodeURIComponent(data[k]);
            }
        }
        fd = fd.substr(1);
        if (fd.length > 0 && method === "GET") {
            url += "?" + fd;
            fd = undefined;
        }
    }
    if (window.FormData || !(isXDomain || hasFiles)) {
        // If an XMLHttpRequest is possible, use it
        xhr.open(method, url, true);
        xhr.setRequestHeader("Accept", accept || "application/json");
        xhr.onreadystatechange = function () {
            if (xhr.readyState === 4 /* DONE */) {
                callback(xhr.responseText);
            }
        };
        if (typeof fd === "string") {
            xhr.setRequestHeader("Content-type", "application/x-www-form-urlencoded");
        }
        xhr.send(fd);
    } else if (method === "GET") {
        // Use JSONP to send cross-domain GET requests
        url += (url.indexOf("?") === -1 ? "?" : "&") + "callback=?";
        $.getJSON(url, data, callback);
    } else {
        // Use a form submission to send POST requests
        var iframe = document.createElement("iframe");
        iframe.name = IPython.utils.uuid();
        var form = sagecell.util.createElement("form",
                {"method": method, "action": url, "target": iframe.name});
        for (var k in data) {
            if (data.hasOwnProperty(k)) {
                form.appendChild(sagecell.util.createElement("input",
                        {"name": k, "value": data[k]}));
            }
        }
        form.appendChild(sagecell.util.createElement("input",
                {"name": "frame", "value": "on"}));
        if (hasFiles) {
            form.setAttribute("enctype", "multipart/form-data");
            for (var i = 0; i < files.length; i++) {
                if (files[i]) {
                    form.appendChild(files[i]);
                }
            }
        }
        form.style.display = iframe.style.display = "none";
        document.body.appendChild(iframe);
        document.body.appendChild(form);
        listen = function (evt) {
            if (evt.source === iframe.contentWindow &&
                evt.origin + "/" === sagecell.URLs.root) {
                if (window.removeEventListener) {
                    removeEventListener("message", listen);
                } else {
                    detachEvent("onmessage", listen);
                }
                callback(evt.data);
                document.body.removeChild(iframe);
            }
        }
        if (window.addEventListener) {
            window.addEventListener("message", listen);
        } else {
            window.attachEvent("onmessage", listen);
        }
        form.submit();
        document.body.removeChild(form);
    }
}

sagecell.deleteSagecell = function (sagecellInfo) {
    $(sagecellInfo.inputLocation).remove();
    $(sagecellInfo.outputLocation).remove();
};

sagecell.moveInputForm = function (sagecellInfo) {
    var moved = sagecell.util.createElement("div", {"id": "sagecell_moved"});
    moved.style.display = "none";
    $(document.body).append(moved);
    $(sagecellInfo.inputLocation).contents().appendTo($(moved));
};

sagecell.restoreInputForm = function (sagecellInfo) {
    var moved = $("#sagecell_moved");
    moved.contents().appendTo(sagecellInfo.inputLocation);
    moved.remove();
};

sagecell.renderEditor = function (editor, inputLocation, collapse) {
    var commands = inputLocation.find(".sagecell_commands");
    var editorData;
    if (collapse !== undefined) {
        var header, code;
        var accordion = sagecell.util.createElement("div", {}, [
            header = sagecell.util.createElement("h3", {}, [
                document.createTextNode("Code")
            ]),
            code = document.createElement("div")
        ]);
        header.style.paddingLeft = "2.2em";
        $(accordion).insertBefore(commands);
        $(code).append(commands, inputLocation.find(".sagecell_editorToggle"));
        $(accordion).accordion({"active": (collapse ? false : header),
                                "collapsible": true,
                                "header": header});
    }
    commands.keypress(function (event) {
        if (event.which === 13 && event.shiftKey) {
            event.preventDefault();
        }
    });
    commands.keyup(function (event) {
        if (event.which === 13 && event.shiftKey) {
            inputLocation.find(".sagecell_evalButton").click();
        }
    });
    if (editor === "textarea") {
        editorData = editor;
    } else if (editor === "textarea-readonly") {
        editorData = editor;
        commands.attr("readonly", "readonly");
    } else {
        var readOnly = false;
        if (editor === "codemirror-readonly") {
            readOnly = true;
        } else {
            editor = "codemirror";
        }
        editorData = CodeMirror.fromTextArea(
            commands.get(0),
            {mode: "python",
             indentUnit: 4,
             tabMode: "shift",
             lineNumbers: true,
             matchBrackets: true,
             readOnly: readOnly,
             extraKeys: {
<<<<<<< HEAD
    	         "Tab": "indentMore", 
        	     "Shift-Tab": "indentLess",
        	     "Shift-Enter": function (editor) {
        	         return CodeMirror.Pass;
    	         }
    	  	 },
=======
                 "Shift-Enter": function (editor) {
                     editor.save();
                     inputLocation.find(".sagecell_evalButton").click();
                 },
                 "Tab": "indentMore", 
                 "Shift-Tab": "indentLess"
             },
>>>>>>> ef1e69b4
             onKeyEvent: function (editor, event) {
                 editor.save();
                 if (event.type === "keyup" && event.which === 13 && event.shiftKey) {
                    inputLocation.find(".sagecell_evalButton").click();
                }
            }});
        $(accordion).on("accordionchange", function () {
            editorData.refresh();
        });
    }
    return [editor, editorData];
};

sagecell.toggleEditor = function (editor, editorData, inputLocation) {
    var editable = ["textarea", "codemirror"];
    var temp;
    if ($.inArray(editor, editable) !== -1) {
        if (editor === "codemirror") {
            editorData.toTextArea();
            editor = editorData = "textarea";
        } else {
            editor = "codemirror";
            temp = this.renderEditor(editor, inputLocation);
            editorData = temp[1];
        }
    } else {
        if (editor === "codemirror-readonly") {
            editorData.toTextArea();
            editor = "textarea-readonly";
            temp = this.renderEditor(editor, inputLocation);
            editorData = temp[1];
        } else {
            editor = "codemirror-readonly";
            temp = this.renderEditor(editor, inputLocation);
            editorData = temp[1];
        }
    }
    return [editor, editorData];
};

sagecell.templates = {
    "minimal": { // for an evaluate button and nothing else.
        "editor": "textarea-readonly",
        "hide": ["editor", "editorToggle", "files", "permalink"],
    },
    "restricted": { // to display/evaluate code that can't be edited.
        "editor": "codemirror-readonly",
        "hide": ["editorToggle", "files", "permalink"],
    }
};

// Various utility functions for the Single Cell Server
sagecell.util = {
    "createElement": function (type, attrs, children) {
        var node = document.createElement(type);
        for (var k in attrs) {
            if (attrs.hasOwnProperty(k)) {
                node.setAttribute(k, attrs[k]);
            }
        }
        if (children) {
            for (var i = 0; i < children.length; i++) {
                node.appendChild(children[i]);
            }
        }
        return node;
    }
};

// Purely for backwards compability
window.singlecell = window.sagecell;
window.singlecell.makeSinglecell = window.singlecell.makeSagecell;
})();<|MERGE_RESOLUTION|>--- conflicted
+++ resolved
@@ -37,7 +37,7 @@
         }
         sagecell.URLs.root = r;
     }
-    if (sagecell.URLs.root.substr(-1, 1) !== "/") {
+    if (sagecell.URLs.root.slice(-1) !== "/") {
         sagecell.URLs.root += "/";
     }
 }());
@@ -386,9 +386,9 @@
         if (replaceOutput && sagecell.last_session[evt.data.id]) {
             $(sagecell.last_session[evt.data.id].session_container).remove();
         }
-        if (editor.substr(0, 10) === "codemirror") {
-            editorData.save();
-        }
+        if (editor.lastIndexOf('codemirror',0) === 0 /* efficient .startswith('codemirror')*/ ) {
+		        editorData.save();
+	    }
         var session = new sagecell.Session(outputLocation);
 
         session.execute(textArea.val());
@@ -585,22 +585,12 @@
              matchBrackets: true,
              readOnly: readOnly,
              extraKeys: {
-<<<<<<< HEAD
     	         "Tab": "indentMore", 
         	     "Shift-Tab": "indentLess",
         	     "Shift-Enter": function (editor) {
         	         return CodeMirror.Pass;
     	         }
     	  	 },
-=======
-                 "Shift-Enter": function (editor) {
-                     editor.save();
-                     inputLocation.find(".sagecell_evalButton").click();
-                 },
-                 "Tab": "indentMore", 
-                 "Shift-Tab": "indentLess"
-             },
->>>>>>> ef1e69b4
              onKeyEvent: function (editor, event) {
                  editor.save();
                  if (event.type === "keyup" && event.which === 13 && event.shiftKey) {
