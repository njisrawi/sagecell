<<<<<<< HEAD
<!doctype html>
<html>
  <head>
    <meta charset="utf-8">
    <link rel="stylesheet" href="{{static_url('colors.css')}}" />
    <link rel="stylesheet" href="{{static_url('jquery-ui.css')}}" />
    <title>IPython Sage Cell Demo</title>
  </head>
  <body>
    <label>
      <b>Code to Execute:</b>
      <textarea style="width:100%;tab-size:4;-moz-tab-size:4;height:15em;" id="codebox" spellcheck="false">{% if code %}{{code}}{% end %}</textarea>
    </label>
    <button id="evalbutton">Evaluate</button>
    <div id="completion" style="display:none;border:1px solid black;background:yellow;overflow-x:auto;"></div>
    <pre id="output" style="border:2px solid black;padding:10px"></pre>
    <div id="message_output"></div>
    <script type="text/javascript" src="{{static_url('jquery.min.js')}}"></script>
    <script type="text/javascript" src="{{static_url('jquery-ui.min.js')}}"></script>
    <script type="text/javascript" src="{{static_url('namespace.js')}}"></script>
    <script type="text/javascript" src="{{static_url('utils.js')}}"></script>
    <script type="text/javascript" src="{{static_url('kernel.js')}}"></script>
    <script type="text/javascript" src="{{static_url('interaction.js')}}"></script>

    <script type="text/javascript">
// This is currently a hack to allow root_url?c=code requests to work
// since script tags are not allowed in text areas. Once a more robust
// JS embedding / loading system is in place, that can take care of
// decoding preloaded code.
$(function() {
    var codebox = $("#codebox");
    codebox.val(decodeURIComponent(codebox.val()));
});
    </script>
  </body>
</html>
=======
../../../templates/root.html
>>>>>>> d526c18e
<|MERGE_RESOLUTION|>--- conflicted
+++ resolved
@@ -1,40 +1,24 @@
-<<<<<<< HEAD
-<!doctype html>
+<!DOCTYPE HTML>
 <html>
   <head>
     <meta charset="utf-8">
-    <link rel="stylesheet" href="{{static_url('colors.css')}}" />
-    <link rel="stylesheet" href="{{static_url('jquery-ui.css')}}" />
-    <title>IPython Sage Cell Demo</title>
+    <meta name="viewport" content="width=device-width">
+    <link rel="icon" href="{{ static_url('favicon.ico') }}">
+    <link rel="stylesheet" href="{{ static_url('root.css') }}">
+    <title>Sage Cell Server</title>
+    <script src="{{ static_url('jquery.min.js') }}"></script>
+    <script src="{{ static_url('embedded_sagecell.js') }}"></script>
+    <script>
+$(function () {
+    sagecell.makeSagecell({inputLocation: '#sagecell'
+            {% if code %}, code: decodeURIComponent('{{ code }}'),
+                           autoeval: {{autoeval}} {% end %} });
+});
+    </script>
   </head>
   <body>
-    <label>
-      <b>Code to Execute:</b>
-      <textarea style="width:100%;tab-size:4;-moz-tab-size:4;height:15em;" id="codebox" spellcheck="false">{% if code %}{{code}}{% end %}</textarea>
-    </label>
-    <button id="evalbutton">Evaluate</button>
-    <div id="completion" style="display:none;border:1px solid black;background:yellow;overflow-x:auto;"></div>
-    <pre id="output" style="border:2px solid black;padding:10px"></pre>
-    <div id="message_output"></div>
-    <script type="text/javascript" src="{{static_url('jquery.min.js')}}"></script>
-    <script type="text/javascript" src="{{static_url('jquery-ui.min.js')}}"></script>
-    <script type="text/javascript" src="{{static_url('namespace.js')}}"></script>
-    <script type="text/javascript" src="{{static_url('utils.js')}}"></script>
-    <script type="text/javascript" src="{{static_url('kernel.js')}}"></script>
-    <script type="text/javascript" src="{{static_url('interaction.js')}}"></script>
-
-    <script type="text/javascript">
-// This is currently a hack to allow root_url?c=code requests to work
-// since script tags are not allowed in text areas. Once a more robust
-// JS embedding / loading system is in place, that can take care of
-// decoding preloaded code.
-$(function() {
-    var codebox = $("#codebox");
-    codebox.val(decodeURIComponent(codebox.val()));
-});
-    </script>
+    <h1><a href="http://www.sagemath.org">Sage</a> Cell Server</h1>
+    Type some Sage code below and press Evaluate.
+    <div id="sagecell"></div>
   </body>
-</html>
-=======
-../../../templates/root.html
->>>>>>> d526c18e
+</html>