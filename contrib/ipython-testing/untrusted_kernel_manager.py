--- conflicted
+++ resolved
@@ -8,31 +8,13 @@
         return self.fkm.start_kernel()
 
     def kill_kernel(self, kernel_id):
-<<<<<<< HEAD
         self.fkm.kill_kernel(kernel_id)
 
     def interrupt_kernel(self, kernel_id):
         self.fkm.interrupt_kernel(kernel_id)
-=======
-        retval = False    
-        try:
-            #import os
-            #pid = self._kernels[kernel_id].pid
-            #print pid
-            self._kernels[kernel_id].shutdown_kernel()
-            #os.killpg(os.getpgid(pid))
-            del self._kernels[kernel_id]
-            retval = True
-        except:
-            raise
->>>>>>> 4e15846d
 
     def restart_kernel(self, kernel_id, *args, **kwargs):
         self.fkm.restart_kernel(kernel_id)
-
-    def restart_kernel(self, kernel_id):
-        self._kernels[kernel_id].restart_kernel()
-
     def interrupt_kernel(self, kernel_id):
         self._kernels[kernel_id].interrupt_kernel()
         
