import sys
import time

sagecell_config_defaults = dict(
    db='sqlalchemy',
    sqlalchemy_config={'uri': 'sqlite:///sqlite.db'},
    )

def get_config(value):
    try:
        import sagecell_config
        return getattr(sagecell_config, value)
    except ImportError:
        return sagecell_config_defaults[value]
    except AttributeError:
        raise KeyError(value)

def mongo_connection():
    """
    Set up a MongoDB connection.
    """
    import pymongo
    mongo_config = get_config('mongo_config')

    if '@' in mongo_config['mongo_uri']:
        # password specified, so we need to include the database in the URI
        URI=mongo_config['mongo_uri']+'/'+mongo_config['mongo_db']
    else:
        URI = mongo_config['mongo_uri']
    return pymongo.Connection(URI)

def select_db(sysargs=None, context=None):
    u"""
    Create connections to the database and filestore given in sysargs.

    :arg sysargs: system arguments, created by OptionParser
    :arg context: the context for a \xd8MQ connection, if one is needed
    :type context: zmq.Context
    :returns: a tuple of the form ``(db, fs)``
    """

    if hasattr(sysargs, "db") and sysargs.db is not None:
        db=sysargs.db
        fs=db #todo: support passing the fs in the command line
    else:
        db=get_config('db')
        try:
            fs=get_config('fs')
        except KeyError:
            fs=db

    if db=="sqlalchemy":
        import db_sqlalchemy
        return_db = db_sqlalchemy.DB(get_config('sqlalchemy_config')['uri'])
    elif db=="mongo":
<<<<<<< HEAD
        import db_mongo
        conn = mongo_connection()
        return_db = db_mongo.DB(conn)
=======
        import pymongo, db_mongo, filestore
        mongo_config = sagecell_config.mongo_config

        if '@' in mongo_config['mongo_uri']:
            # password specified, so we need to include the database in the URI
            URI=mongo_config['mongo_uri']+'/'+mongo_config['mongo_db']
        else:
            URI = mongo_config['mongo_uri']
        # Try to reconnect to MongoDB - preallocation of journal files on some
        # systems can take a while, and we would prefer the device process start
        # up eventually, rather than raise an error and halt.
        attempts = 0
        while True:
            try:
                conn=pymongo.Connection(URI)
                break
            except:
                if attempts > 3:
                    raise pymongo.errors.AutoReconnect("Database re-connection failed! This may be due to long startup times for MongoDB on certain systems.")
                attempts +=1
                print "Database connection attempt %d failed, retrying in 5 seconds."%attempts
                time.sleep(5)
        return db_mongo.DB(conn), filestore.FileStoreMongo(conn)
>>>>>>> 9b6a640a
    elif db=="zmq":
        import db_zmq
        return_db = db_zmq.DB(address=sysargs.dbaddress)

    import filestore
    if fs=="sqlalchemy":
        return_fs = filestore.FileStoreSQLAlchemy(get_config('sqlalchemy_config')['uri'])
    elif fs=="mongo":
        mongo_config = get_config('mongo_config')
        if db!="mongo":
            # conn has not been set up yet
            conn = mongo_connection()
        return_fs = filestore.FileStoreMongo(conn)
    elif fs=="zmq":
        return_fs = filestore.FileStoreZMQ(address=sysargs.fsaddress)

    return return_db, return_fs<|MERGE_RESOLUTION|>--- conflicted
+++ resolved
@@ -27,7 +27,21 @@
         URI=mongo_config['mongo_uri']+'/'+mongo_config['mongo_db']
     else:
         URI = mongo_config['mongo_uri']
-    return pymongo.Connection(URI)
+    # Try to reconnect to MongoDB - preallocation of journal files on some
+    # systems can take a while, and we would prefer the device process start
+    # up eventually, rather than raise an error and halt.
+    attempts = 0
+    while True:
+        try:
+            conn=pymongo.Connection(URI)
+            break
+        except:
+            if attempts > 3:
+                raise pymongo.errors.AutoReconnect("Database re-connection failed! This may be due to long startup times for MongoDB on certain systems.")
+            attempts +=1
+            print "Database connection attempt %d failed, retrying in 5 seconds."%attempts
+            time.sleep(5)
+    return conn
 
 def select_db(sysargs=None, context=None):
     u"""
@@ -53,35 +67,9 @@
         import db_sqlalchemy
         return_db = db_sqlalchemy.DB(get_config('sqlalchemy_config')['uri'])
     elif db=="mongo":
-<<<<<<< HEAD
         import db_mongo
         conn = mongo_connection()
         return_db = db_mongo.DB(conn)
-=======
-        import pymongo, db_mongo, filestore
-        mongo_config = sagecell_config.mongo_config
-
-        if '@' in mongo_config['mongo_uri']:
-            # password specified, so we need to include the database in the URI
-            URI=mongo_config['mongo_uri']+'/'+mongo_config['mongo_db']
-        else:
-            URI = mongo_config['mongo_uri']
-        # Try to reconnect to MongoDB - preallocation of journal files on some
-        # systems can take a while, and we would prefer the device process start
-        # up eventually, rather than raise an error and halt.
-        attempts = 0
-        while True:
-            try:
-                conn=pymongo.Connection(URI)
-                break
-            except:
-                if attempts > 3:
-                    raise pymongo.errors.AutoReconnect("Database re-connection failed! This may be due to long startup times for MongoDB on certain systems.")
-                attempts +=1
-                print "Database connection attempt %d failed, retrying in 5 seconds."%attempts
-                time.sleep(5)
-        return db_mongo.DB(conn), filestore.FileStoreMongo(conn)
->>>>>>> 9b6a640a
     elif db=="zmq":
         import db_zmq
         return_db = db_zmq.DB(address=sysargs.dbaddress)
