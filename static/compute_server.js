--- conflicted
+++ resolved
@@ -29,13 +29,8 @@
 	lineNumbers:true,
 	matchBrackets:true,
 	onKeyEvent:handleKeyEvent});
-<<<<<<< HEAD
     if(window.sessionStorage && sessionStorage.getItem('editorValue')) {
 	editor.setValue(sessionStorage.getItem('editorValue'));
-=======
-    if(window.sessionStorage && window.sessionStorage['editorValue']) {
-	editor.setValue(sessionStorage['editorValue']);
->>>>>>> 0062a76a
     }
     editor.focus();
     
