--- conflicted
+++ resolved
@@ -112,13 +112,7 @@
 singlecell.Session.prototype.output = function(html, block_id, create) {
     // create===false means just pass back the last child of the output_block
     // if we aren't replacing the output block
-<<<<<<< HEAD
-    if (typeof(create) === "undefined") {
-	create=true;
-    }
-=======
     if (typeof(create)==="undefined") {create=true;}
->>>>>>> 4ca12182
     var output_block=$("#"+this.output_id(block_id));
     if (this.replace_output) {
 	output_block.empty();
@@ -451,12 +445,7 @@
 	var id = "urn_uuid_" + this.interact_id;
 
 	for (var i in this.layout) {
-<<<<<<< HEAD
 	    var layout_location = this.layout[i]
-=======
-
-	    layout_location = this.layout[i]
->>>>>>> 4ca12182
 	    var section = container.find("td.singlecell_interactContainer_"+i);
 	    section.html("<table class='singlecell_interactControls'></table>");
 
