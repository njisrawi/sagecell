// Options to document the functions:
// YUIDocs
// Sphinx: http://docs.cubicweb.org/annexes/docstrings-conventions.html#
// jsdoc->sphinx: http://code.google.com/p/jsdoc-toolkit-rst-template/
// recommendation to use jsdoc http://groups.google.com/group/sphinx-dev/browse_thread/thread/defa96cdc0dfc584
// sphinx javascript domain: http://sphinx.pocoo.org/domains.html#the-javascript-domain

// TODO from Crockford's book:

//  * Make objects *not* use this, but rather make them an associative
//    array that contains functions which access variables inside of a
//    closure. Then we don't have to do any $.proxy stuff; things will
//    just work. See chapter 5. However, see
//    http://bonsaiden.github.com/JavaScript-Garden/#function.constructors,
//    which argues that it is more inefficient to make objects out of
//    closures instead of using the prototype property and "new"


jQuery.noConflict();

(function($) {


/**************************************************************
* 
* Session Class
* 
**************************************************************/

singlecell.Session = (singlecell.functions.makeClass());
singlecell.Session.prototype.init = function(outputDiv, output, sage_mode) {
    this.outputDiv = outputDiv;
    this.session_id = singlecell.functions.uuid4();
    this.sage_mode = sage_mode;
    this.sequence = 0;
    this.poll_interval = 400;
    this.lastMessage = null;
    this.sessionContinue = true;
    this.outputDiv.find(output).prepend('<div id="session_'+this.session_id+'" class="singlecell_sessionContainer"><div id="session_'+this.session_id+'_title" class="singlecell_sessionTitle">Session '+this.session_id+'</div><div id="output_'+this.session_id+'" class="singlecell_sessionOutput"></div><div id="session_'+this.session_id+'_files" class="singlecell_sessionFilesTitle">Session Files:</div><div id="output_files_'+this.session_id+'" class="singlecell_sessionFiles"></div></div>');
    this.session_title=$('#session_'+this.session_id+'_title');
    this.replace_output=false;
    this.lock_output=false;
    this.files = {};
    this.eventHandlers = {};
    this.interacts = {};
    this.setQuery();
}

// Manages querying the webserver for messages
singlecell.Session.prototype.setQuery = function() {
    this.clearQuery();
    this.queryID = setTimeout($.proxy(this, 'get_output'), this.poll_interval);
}

singlecell.Session.prototype.clearQuery = function() {
    clearTimeout(this.queryID);
}

singlecell.Session.prototype.updateQuery = function(new_interval) {
    this.poll_interval = new_interval;
    this.clearQuery();
    this.setQuery();
}

singlecell.Session.prototype.sendMsg = function() {
    var code = arguments[0], msg, msg_id;

    if (arguments[1] === undefined){
	msg_id = singlecell.functions.uuid4();
    } else {
	msg_id = arguments[1];
    }
    msg = {"parent_header": {},
	   "header": {"msg_id": msg_id,
		      //"username": "",
		      "session": this.session_id},
	   "msg_type": "execute_request",
	   "content": {"code": code,
		       //"silent": false,
		       "sage_mode": this.sage_mode,
		       //"user_variables": [],
		       //"user_expressions": {}
		      }
	  };
    this.lastMessage = msg_id;
    this.appendMsg(msg, "*******SEND: ");
    /* We need to make a proxy object; see
       http://api.jquery.com/bind/#comment-74776862 or
       http://bitstructures.com/2007/11/javascript-method-callbacks
       for why. If we don't do the proxy, then "this" in the
       send_computation_success function will *not* refer to the
       session object. */
    $.post($URL.evaluate, {message: JSON.stringify(msg)}, function(){}, 'jsonp')
	.success($.proxy( this, 'send_computation_success' ))
	.error(function(jqXHR, textStatus, errorThrown) {
	    console.warn(jqXHR); 
	    console.warn(textStatus); 
	    console.warn(errorThrown);
	});
}

singlecell.Session.prototype.appendMsg = function(msg, text) {
    // Append the message to the div of messages
    // Use $.text() so that strings are automatically escaped
    this.outputDiv.find(".singlecell_messages").append(document.createElement('div')).children().last().text(text+JSON.stringify(msg));
}

singlecell.Session.prototype.output_id = function(block_id) {
    return "output_"+(block_id || this.session_id);
}

singlecell.Session.prototype.output = function(html, block_id, create) {
    // create===false means just pass back the last child of the output_block
    // if we aren't replacing the output block
    if (typeof(create) === "undefined") {
	create=true;
    }
    var output_block=$("#"+this.output_id(block_id));
    if (this.replace_output) {
	output_block.empty();
	this.replace_output=false;
	create=true;
    }
    out = output_block
    if (create) {
	out = out.append(html);
    }
    return out.children().last();
}

singlecell.Session.prototype.write = function(html) {
    this.output(html);
}

singlecell.Session.prototype.send_computation_success = function(data, textStatus, jqXHR) {
    if (data.computation_id!==this.session_id) {
	alert("Session id returned and session id sent don't match up");
    }
    this.get_output();
}

singlecell.Session.prototype.get_output = function() {
    // POSSIBLE TODO: Have a global object querying the server for a given computation. Right now, it's managed by the session object.
    $.getJSON($URL.output_poll, {computation_id: this.session_id, sequence: this.sequence}, $.proxy(this, 'get_output_success'));
}

singlecell.Session.prototype.get_output_success = function(data, textStatus, jqXHR) {
    var id=this.session_id;

    if(typeof(data) !== "undefined" && data.content !== undefined) {
        var content = data.content;
	for (var i = 0, i_max = content.length; i < i_max; i++) {
            var msg = content[i];
	    var parent_id = msg.parent_header.msg_id;
	    var output_block = msg.output_block;

            if (msg.sequence !== this.sequence) {
		// If the sequence number is off (typically because of delays
		// in receiving messages, log that it was received but don't
		// output it. Instead, wait to output until the server catches
		// up; this should prevent multiple outputs from appearing.
		this.appendMsg(msg, "Rejected Sequence: ");
                console.warn('Sequence is out of order; client thinks it should be '+this.sequence+', but server claims it is '+msg.sequence);
		continue;
            }
<<<<<<< HEAD
            this.sequence+=1;
	    if (typeof(parent_id) !== "undefined" && parent_id !== this.lastMessage && this.lastMessage !== null) {
=======
	    this.sequence += 1;

	    if (parent_id !== undefined && parent_id !== this.lastMessage && this.lastMessage !== null) {
>>>>>>> 69006629
		// If another message has been sent to the server since the parent of this one, don't format it for output but log that it was received.
		// This solves a problem associated with updating complex interacts quicker than the server can reply where output would be printed multiple times.
		this.appendMsg(msg, "Rejected: ");
		continue;
	    }

            // Handle each stream type.  This should probably be separated out into different functions.
	    switch(msg.msg_type) {
	    case 'stream':
		var new_pre = !$('#'+this.output_id(output_block)).children().last().hasClass("singlecell_"+msg.content.name);
		var out=this.output("<pre class='singlecell_"+msg.content.name+"'></pre>",output_block,new_pre);
		out.text(out.text()+msg.content.data);
		break;

	    case 'pyout':
                this.output("<pre class='singlecell_pyout'></pre>",output_block).text(msg.content.data['text/plain']);
		break;

	    case 'display_data':
		var filepath=$URL['root']+'files/'+id+'/', html;

                if(msg.content.data['image/svg+xml']!==undefined) {
                    this.output('<embed  class="singlecell_svgImage" type="image/svg+xml">'+msg.content.data['image/svg+xml']+'</embed>',output_block);
		}
                if(msg.content.data['text/html']!==undefined) {
		    html = msg.content.data['text/html'].replace(/cell:\/\//gi, filepath);
		    this.output('<div>'+html+'</div>',output_block);
		}
		if(msg.content.data['text/filename']!==undefined) {
		    this.output('<img src="'+filepath+msg.content.data['text/filename']+'" />',output_block);
		}
		if(msg.content.data['image/png']!==undefined) {
		    //console.log('making png img with data in src');
		    this.output('<img src="'+msg.content.data['image/png']+'" />',output_block);
		}
		if(msg.content.data['application/x-jmol']!==undefined) {
		    //console.log('making jmol applet');
		    jmolSetDocument(false);
		    this.output(jmolApplet(500, 'set defaultdirectory "'+filepath+msg.content.data['application/x-jmol']+'";\n script SCRIPT;\n'),output_block);
		}
		
		break;

	    case 'pyerr':
		this.output("<pre>"+singlecell.functions.colorizeTB(msg.content.traceback.join("\n")
					     .replace(/&/g,"&amp;")
					     .replace(/</g,"&lt;")+"</pre>"),output_block);
		break;
	    case 'execute_reply':
		if(msg.content.status==="error") {
		    // copied from the pyerr case
		    this.output("<pre></pre>",output_block).html(singlecell.functions.colorizeTB(msg.content.traceback.join("\n").replace(/&/g,"&amp;").replace(/</g,"&lt;")));
		}
		this.updateQuery(2000);
		break;

	    case 'extension':
		var user_msg=msg.content;
		switch(user_msg.msg_type) {
		case "files":
		    this.replace_output = true;
		    output_block = "files_"+this.session_id;
		    var files = user_msg.content.files;
		    var html="<div>\n";
		    for(var j = 0, j_max = files.length; j < j_max; j++) {
			if (this.files[files[j]] !== undefined) {
			    this.files[files[j]]++;
			} else {
			    this.files[files[j]] = 0;
			}
		    }
		    for (j in this.files) {
			//TODO: escape filenames and id
			html+='<a href="'+$URL['root']+'files/'+id+'/'+j+'" target="_blank">'+j+'</a> [Updated '+this.files[j]+' time(s)]<br>\n';
		    }
		    html+="</div>";
		    this.output(html,output_block).effect("pulsate", {times:1}, 500);
		    this.replace_output = false;
		    break;
		case "session_end":
		    this.output("<div class='singlecell_done'>Session "+id+ " done</div>",output_block);
		    // Unbinds interact change handlers
		    for (var i in this.eventHandlers) {
			for (var j in this.eventHandlers[i]) {
			    $(i).die(this.eventHandlers[i][j]);
			}
		    }
		    this.clearQuery();
		    this.sessionContinue = false;
		    break;
		case "interact_prepare":
		    var interact_id = user_msg.content.interact_id;
		    var div_id = "interact_" + interact_id;
		    this.output("<table class='singlecell_interactContainer' id='"+div_id+"'>"+
				"<tr><td class='singlecell_interactContainer_top_left'></td><td class='singlecell_interactContainer_top_center'></td><td class='singlecell_interactContainer_top_right'></td></tr>"+
				"<tr><td class='singlecell_interactContainer_left'></td><td class='singlecell_interactOutput'><div id='output_"+interact_id+"'></div></td><td class='singlecell_interactContainer_right'></tr>"+
				"<tr><td class='singlecell_interactContainer_bottom_left'></td><td class='singlecell_interactContainer_bottom_center'></td><td class='singlecell_interactContainer_bottom_right'></td></tr></table>", output_block);

		    this.interacts[interact_id] = 1;
		    new singlecell.InteractCell("#" + div_id, {
			'interact_id': interact_id,
			'layout': user_msg.content.layout,
			'controls': user_msg.content.controls,
			'update': user_msg.content.update,
			'session': this});
		    break;
		}
		break;
	    }
	    
	    this.appendMsg(msg, "Accepted: ");
        }
	// need to mathjax the entire output, since output_block could just be part of the output
	// TODO: this is really too much, as it typesets *all* of the session outputs
	// TODO: the session object really should have it's own output DOM element
	var output = this.outputDiv.find(".singlecell_output").get(0);
	MathJax.Hub.Queue(["Typeset",MathJax.Hub, output]);
	MathJax.Hub.Queue([function () {$(output).find(".math").removeClass('math');}]);
    }
    if (this.sessionContinue) {
	this.setQuery();
    }
}

/**************************************************************
* 
* InteractCell Class
* 
**************************************************************/

singlecell.InteractCell = (singlecell.functions.makeClass());
singlecell.InteractCell.prototype.init = function (selector, data) {
    this.element = $(selector);
    this.interact_id = data.interact_id
    this.function_code = data.function_code;
    this.controls = {};
    this.update = data.update;
    this.layout = data.layout;
    this.session = data.session;
    this.msg_id = data.msg_id;

    var controls = data.controls;
    var args = {
	"control": "",
	"interact_id": this.interact_id,
	"name": "",
	"session_id": this.session.session_id
    };

    for (i in controls) {
	args["control"] = controls[i];
	args["name"] = i;
	var control_type = controls[i]["control_type"];

	if (control_type === "button") {
	    this.controls[i] = new singlecell.InteractData.Button(args);
	} else if (control_type === "button_bar") {
	    this.controls[i] = new singlecell.InteractData.ButtonBar(args);
	} else if (control_type === "checkbox") {
	    this.controls[i] = new singlecell.InteractData.Checkbox(args);
	} else if (control_type === "color_selector") {
	    this.controls[i] = new singlecell.InteractData.ColorSelector(args);
	} else if (control_type === "html_box") {
	    this.controls[i] = new singlecell.InteractData.HtmlBox(args);
	} else if (control_type === "input_box") {
	    this.controls[i] = new singlecell.InteractData.InputBox(args);
	} else if (control_type === "input_grid") {
	    this.controls[i] = new singlecell.InteractData.InputGrid(args);
	} else if (control_type === "multi_slider") {
	    this.controls[i] = new singlecell.InteractData.MultiSlider(args);
	} else if (control_type === "selector") {
	    this.controls[i] = new singlecell.InteractData.Selector(args);
	} else if (control_type === "slider") {
	    this.controls[i] = new singlecell.InteractData.Slider(args);
	}
    }

    this.renderCanvas();
    this.bindChange(this);
}

singlecell.InteractCell.prototype.bindChange = function(interact) {
    var id = ".urn_uuid_" + this.interact_id;
    var elements = this.controls;
    var events = {};

    for (var i in elements) {
	var handlers = this.controls[i].changeHandlers();
	for (var j = 0, j_max = handlers.length; j < j_max; j ++) {
	    if (events[handlers[j]] === undefined) {
		events[handlers[j]] = [i];
	    } else {
		events[handlers[j]].push(i);
	    }
	}
    }

    this.session.eventHandlers[id] = {};
    for (var i in events) {
	this.session.eventHandlers[id][i] = events[i];
	$(id).live(i, function(e){
	    var parentSpan = $(e.target).parentsUntil("span[class^='singlecell_var_']");
	    if (parentSpan.length === 0) {
		parentSpan = $(e.target).parent();
	    } else {
		parentSpan = parentSpan.parent();
	    }
	    var changedControl = parentSpan.attr("class").replace("singlecell_var_",""); // Get changed variable name

	    if (interact.update[changedControl] !== undefined) {
		var changes = interact.getChanges(interact.update, changedControl, interact.interact_id);
		var code = "_update_interact('"+interact.interact_id+"',control_vals=dict(";

		for (j in changes) {
		    if (interact.controls[j]["control"]["raw"]) {
			code += j + "=" +  changes[j] + ",";
		    } else {
			code += j + "='" + changes[j].replace(/'/g, "\\'") + "',";
		    }
		}
		code += "))";

		interact.session.sendMsg(code, interact.msg_id);
		interact.session.replace_output=true;
	    } else {
		parentSpan.parent().addClass("singlecell_dirtyControl");
	    }
	    return false;
	});
    }
}

singlecell.InteractCell.prototype.getChanges = function(interact_update, changed_control, interact_id) {
    var params = {};
    var controls = interact_update[changed_control];
    var interact_location = $("#interact_"+interact_id);

    for (var i = 0, i_max = controls.length; i < i_max; i++) {
	params[controls[i]] = this.controls[controls[i]].changes();
	interact_location
	    .find("span[class^='singlecell_var_"+controls[i]+"']")
	    .parent()
	    .removeClass("singlecell_dirtyControl");
    }

    return params;
}

singlecell.InteractCell.prototype.renderCanvas = (function() {
    /*

      The template is:
      <td>{{label}}</td><td>{{control html code}}</td>

      if the control has a label. If not, then the template is:

      <td colspan='2'>{{control html code}}</td>

     */
    var addControl=function(labeltext, name, controlHtml, id) {
	var html_code = "";

	if (labeltext) {
	    html_code += "<td><label ";
	    if (id) {
		html_code += "for='"+id+"' ";
	    }
	    html_code += " title='"+name+"'>"+labeltext+"</label></td><td>";
	} else {
	    html_code += "<td colspan='2'>";
	}

	html_code += controlHtml;
	html_code += "</td>";
	return html_code;
    }
    var select_labels={};
    return function() {
	var container = $("table#interact_"+this.interact_id);
	var id = "urn_uuid_" + this.interact_id;

	for (var i in this.layout) {
	    var layout_location = this.layout[i]
	    var section = container.find("td.singlecell_interactContainer_"+i);
	    section.html("<table class='singlecell_interactControls'></table>");

	    var control_location = section.find(".singlecell_interactControls");
	    
	    for (var j = 0, j_max = layout_location.length; j < j_max; j++) { //name in this.layout[i]) {
		var row = layout_location[j];
		var row_html = "<tr>";
		for (var c = 0, c_max = row.length; c < c_max; c++) {
		    var name = row[c];
		    var label = this.controls[name]["control"].label;
		    if (label === null) {
			label = name;
		    }
		    var control_id = id + "_" + name;
		    row_html+=addControl(label, name, this.controls[name].html(), control_id);
		}
		row_html += "</tr>";
		control_location.append(row_html);
		this.controls[name].finishRender(control_location);
	    }
	}
    }
})();


singlecell.InteractData = {};

singlecell.InteractData.Button = singlecell.functions.makeClass();
singlecell.InteractData.Button.prototype.init = function(args) {
    this.control = args["control"];
    this.interact_id = args["interact_id"];
    this.location = "*";
    this.name = args["name"];
    this.session_id = args["session_id"];
    
    this.control_class = "urn_uuid_"+this.interact_id;
    this.control_id = this.control_class + "_" + this.name;
}

singlecell.InteractData.Button.prototype.changeHandlers = function() {
    return ["change"];
};

singlecell.InteractData.Button.prototype.changes = function() {
    var control_out = $(this.location).find("#"+this.control_id+"_value")
    var value = control_out.val();
    control_out.val("false");
    return value;
}

singlecell.InteractData.Button.prototype.html = function() {
    return "<span class='singlecell_var_"+this.name+"'>"+
	"<button class='singlecell_button ui-widget ui-state-default ui-corner-all' id='"+this.control_id+"_button'>"+
	"<span>"+this.control["text"]+"</span></button><input type='hidden' class='"+this.control_class+"' id='"+this.control_id+"_value' value='false'></span>";
}

singlecell.InteractData.Button.prototype.finishRender = function(location) {
    this.location = location;
    $(this.location)
	.delegate("#"+this.control_id+"_button", {
	    "mouseenter": function(e) {
		$(this).addClass("ui-state-hover");
	    },
	    "mouseleave": function(e) {
		$(this).removeClass("ui-state-hover");
	    },
	    "mousedown": function(e) {
		$(this).addClass("ui-state-active");
	    },
	    "mouseup": (function(control_id) {
		return function(e) {
		    $(this).removeClass("ui-state-active");
		    $(this).parent().find("#"+control_id+"_value").val("true").change();
		}
	    }(control_id = this.control_id)),
	    "click": function(e) {
		e.preventDefault();
	    }
	})
	.css("width", this.control["width"]);
}


singlecell.InteractData.ButtonBar = singlecell.functions.makeClass();
singlecell.InteractData.ButtonBar.prototype.init = function(args) {
    this.control = args["control"];
    this.interact_id = args["interact_id"];
    this.location = "*";
    this.name = args["name"];
    this.session_id = args["session_id"];
    
    this.control_class = "urn_uuid_"+this.interact_id;
    this.control_id = this.control_class + "_" + this.name;
}

singlecell.InteractData.ButtonBar.prototype.changeHandlers = function() {
    return ["change"];
}

singlecell.InteractData.ButtonBar.prototype.changes = function() {
    var control_out = $(this.location).find("#"+this.control_id+"_value")
    var value = control_out.val();
    control_out.val("false");
    return value;
}

singlecell.InteractData.ButtonBar.prototype.html = function() {
    var nrows = this.control["nrows"],
    ncols = this.control["ncols"],
    value_labels = this.control["value_labels"],
    html_code = "<span class='singlecell_var_"+this.name+"'>",
    inner_table = "<table><tbody>";

    for (var r = 0, i = 0; r < nrows; r ++) {
	inner_table += "<tr>";
	for (var c = 0; c < ncols; c ++, i++) {
	    inner_table += "<td><button class='"+this.control_id+
		" singlecell_button ui-widget ui-state-default ui-corner-all'"+
		" id='"+this.control_id+"_"+i+"'><span>"+value_labels[i]+
		"</span></button></td>";
	}
	inner_table += "</tr>";
    }
    
    inner_table += "</tbody></table>";

    html_code += inner_table + "<input type='hidden' id='"+this.control_id+
	"_value' class='"+this.control_class+"' value='None'></span>";

    return html_code;
}

singlecell.InteractData.ButtonBar.prototype.finishRender = function(location) {
    this.location = location;
    $(this.location).find("."+this.control_id)
	.css("width", this.control["width"]);
    for (var i = 0, i_max = this.control["values"]; i < i_max; i ++) {
	$(this.location)
	    .delegate("#"+this.control_id+"_"+i, {
		"mouseenter": function(e) {
		    $(this).addClass("ui-state-hover");
		},
		"mouseleave": function(e) {
		    $(this).removeClass("ui-state-hover");
		},
		"mousedown": function(e) {
		    $(this).addClass("ui-state-active");
		},
		"mouseup": (function(location, control_id, i) {
		    return function(e) {
			$(this).removeClass("ui-state-active");
			$(location).find("#"+control_id+"_value").val(i)
			    .change();
		    }
		}(location = this.location, control_id = this.control_id, i)),
		"click": function(e) {
		    e.preventDefault();
		}
	    });
    }
}


singlecell.InteractData.Checkbox = singlecell.functions.makeClass();
singlecell.InteractData.Checkbox.prototype.init = function(args) {
    this.control = args["control"];
    this.interact_id = args["interact_id"];
    this.location = "*";
    this.name = args["name"];
    this.session_id = args["session_id"];
    
    this.control_class = "urn_uuid_"+this.interact_id;
    this.control_id = this.control_class + "_" + this.name;
}

singlecell.InteractData.Checkbox.prototype.changeHandlers = function() {
    return ["change"];
}

singlecell.InteractData.Checkbox.prototype.changes = function() {
    var value = $(this.location).find("#"+this.control_id).attr("checked");
    if (value === true) {
	return "True";
    } else {
	return "False";
    }
}

singlecell.InteractData.Checkbox.prototype.html = function() {
    var html="<span class='singlecell_var_"+this.name+"'>"+
	"<input type='checkbox' class='"+this.control_class+"' id='"+
	this.control_id+"'"
    if(this.control["default"]) {
	html += " checked ";
    }
    html +="></span>";
    return html
}

singlecell.InteractData.Checkbox.prototype.finishRender = function(location) {
    this.location = location;
}


singlecell.InteractData.ColorSelector = singlecell.functions.makeClass();
singlecell.InteractData.ColorSelector.prototype.init = function(args) {
    this.control = args["control"];
    this.interact_id = args["interact_id"];
    this.location = "*";
    this.name = args["name"];
    this.session_id = args["session_id"];
    
    this.control_class = "urn_uuid_"+this.interact_id;
    this.control_id = this.control_class + "_" + this.name;
}

singlecell.InteractData.ColorSelector.prototype.changeHandlers = function() {
    return ["change"];
}

singlecell.InteractData.ColorSelector.prototype.changes = function() {
    return $(this.location).find("#"+this.control_id+"_value").val();
}

singlecell.InteractData.ColorSelector.prototype.html = function() {
    return "<span class='singlecell_var_"+this.name+"'><input type='text' class='singlecell_colorSelector' id='"+
	this.control_id+"'><input type='text' class='"+this.control_class+" singlecell_interactValueBox' id='"+
	this.control_id+"_value' style='border:none' value='"+this.control["default"]+"' readonly='readonly'><span>";
}

singlecell.InteractData.ColorSelector.prototype.finishRender = function(location) {
    this.location = location;
    var default_value = this.control["default"],
    control_out = $(this.location);

    if (this.control["hide_input"]) {
	control_out.find("#"+this.control_id+"_value").css("display", "none");
    }

    $(this.location).find("#"+this.control_id)
	.css("backgroundColor", default_value)
	.ColorPicker({
	    color: default_value,
	    onHide: (function(location, control_id) {
		return function(hsb, hex, rgb, el) {
		    $(location).find("#"+control_id+"_value").change();
		}
	    }(location = this.location, control_id = this.control_id)),
	    onSubmit: (function(location, control_id) {
		return function(hsb, hex, rgb, el) {
		    $(el).ColorPickerHide();
		    $(location).find("#"+control_id+"_value")
			.val("#"+hex).change();
		}
	    }(location = this.location, control_id = this.control_id)),
	    onChange: (function(location, control_id) {
		return function(hsb, hex, rgb, el) {
		    $(location).find("#"+control_id).css({
			"backgroundColor": "#"+hex,
			"color": "#"+hex
		    });
		    $(location).find("#"+control_id+"_value").val("#"+hex);
		}
	    }(location = this.location, control_id = this.control_id))
	});
}


singlecell.InteractData.HtmlBox = singlecell.functions.makeClass();
singlecell.InteractData.HtmlBox.prototype.init = function(args) {
    this.control = args["control"];
    this.interact_id = args["interact_id"];
    this.location = "*";
    this.name = args["name"];
    this.session_id = args["session_id"];
    
    this.control_class = "urn_uuid_"+this.interact_id;
    this.control_id = this.control_class + "_" + this.name;
}

singlecell.InteractData.HtmlBox.prototype.changeHandlers = function() {
    return [];
}

singlecell.InteractData.HtmlBox.prototype.changes = function() {
    return $(this.location).find("#"+this.control_id).html();
}

singlecell.InteractData.HtmlBox.prototype.html = function() {
    var html = this.control["value"].replace(/cell:\/\//gi, $URL["root"]+"files/"+this.session_id+'/');
    return "<span class='singlecell_var_"+this.name+"'><div class='"+this.control_class+"' id='"+this.control_id+"'>"+html+"</div></span>";
}

singlecell.InteractData.HtmlBox.prototype.finishRender = function(location) {
    this.location = location;
}


singlecell.InteractData.InputBox = singlecell.functions.makeClass();
singlecell.InteractData.InputBox.prototype.init = function(args) {
    this.control = args["control"];
    this.interact_id = args["interact_id"];
    this.location = "*";
    this.name = args["name"];
    this.session_id = args["session_id"];
    
    this.control_class = "urn_uuid_"+this.interact_id;
    this.control_id = this.control_class + "_" + this.name;
}

singlecell.InteractData.InputBox.prototype.changeHandlers = function() {
    return ["change"];
}

singlecell.InteractData.InputBox.prototype.changes = function() {
    var value = $(this.location).find("#"+this.control_id).val(),
    subtype = this.control["subtype"];

    if (subtype === "textarea") {
	return JSON.stringify(value);
    } else {
	return value;
    }
}

singlecell.InteractData.InputBox.prototype.html = function() {
    var subtype = this.control["subtype"];

    if (subtype === "textarea") {
	return "<span class='singlecell_var_"+this.name+"'><textarea class='"+
	    this.control_class+"' id='"+this.control_id+"' rows='"+
	    this.control["height"]+"' cols='"+this.control["width"]+
	    "'>"+this.control["default"]+"</textarea></span>";
    } else if (subtype === "input") {
	return "<span class='singlecell_var_"+this.name+"'><input type='text' class='"+
	    this.control_class+"' id='"+this.control_id+"' size="+
	    this.control["width"]+" value='"+this.control["default"]+"'></span>";
    }
}

singlecell.InteractData.InputBox.prototype.finishRender = function(location) {
    this.location = location;
}


singlecell.InteractData.InputGrid = singlecell.functions.makeClass();
singlecell.InteractData.InputGrid.prototype.init = function(args) {
    this.control = args["control"];
    this.interact_id = args["interact_id"];
    this.location = "*";
    this.name = args["name"];
    this.session_id = args["session_id"];
    
    this.control_class = "urn_uuid_"+this.interact_id;
    this.control_id = this.control_class + "_" + this.name;
}

singlecell.InteractData.InputGrid.prototype.changeHandlers = function() {
    return ["change"];
}

singlecell.InteractData.InputGrid.prototype.changes = function() {
    var control_out = $(this.location),
    values = "[";

    for (var i = 0, i_max = this.control["nrows"]; i < i_max; i ++) {
	values += "[";
	for (var j =0, j_max = this.control["ncols"]; j < j_max; j ++) {
	    values += control_out.find("#"+this.control_id + "_" + i + "_" + j).val() + ", ";
	}
	values += "],";
    }
    values += "]";

    return values;
}

singlecell.InteractData.InputGrid.prototype.html = function() {
    var default_values = this.control["default"],
    width = this.control["width"],
    html_code = "<span class='singlecell_var_"+this.name+"'><table><tbody>";

    for (var r = 0, r_max = this.control["nrows"]; r < r_max; r ++) {
	html_code += "<tr>";
	for (var c = 0, c_max = this.control["ncols"]; c < c_max; c ++) {
	    html_code += "<td><input type='text' class='"+this.control_class+
		"' id='"+this.control_id+"_"+r+"_"+c+"' title='"+this.name+
		"["+r+"]["+c+"]' value='"+default_values[r][c]+"' size='"+
		width+"'></td>";
	}
	html_code += "</tr>"
    }

    html_code += "</tbody></table></span>";
    return html_code;
}

singlecell.InteractData.InputGrid.prototype.finishRender = function(location) {
    this.location = location;
}


singlecell.InteractData.MultiSlider = singlecell.functions.makeClass();
singlecell.InteractData.MultiSlider.prototype.init = function(args) {
    this.control = args["control"];
    this.interact_id = args["interact_id"];
    this.location = "*";
    this.name = args["name"];
    this.session_id = args["session_id"];
    
    this.control_class = "urn_uuid_"+this.interact_id;
    this.control_id = this.control_class + "_" + this.name;
}

singlecell.InteractData.MultiSlider.prototype.changeHandlers = function() {
    var handlers = ["slidestop"];
    if (this.control["subtype"] === "continuous") {
	handlers.push("change");
    }
    return handlers;
}

singlecell.InteractData.MultiSlider.prototype.changes = function() {
    var sliders = this.control["sliders"],
    control_out = $(this.location),
    input, slider_values = [];

    if (this.control["subtype"] === "continuous") {
	for (var i = 0; i < sliders; i ++) {
	    input = control_out.find("#"+this.control_id + "_" + i + "_value")
		.val();
	    control_out.find("#" + this.control_id + "_" + i)
		.slider("option", "value", input);
	    slider_values.push(input);
	}
    } else {
	for (var i = 0; i < sliders; i ++) {
	    slider_values.push(
		control_out.find("#" + this.control_id + "_" + i + "_index").val()
	    );
	}
    }
    return "[" + String(slider_values) + "]";
}

singlecell.InteractData.MultiSlider.prototype.html = function() {
    var sliders = this.control["sliders"],
    html_code = "<span class='singlecell_var_"+this.name+"'><div class='" + this.control_class +
	" singlecell_multiSliderContainer'><span style='whitespace:nowrap'>";

    for (var i = 0; i < sliders; i ++) {
	html_code = html_code +
	    "<span class='singlecell_multiSliderControl' id='"+this.control_id+"_"+i+"'></span>"+
	    "<input type='text' class='"+this.control_id+" singlecell_interactValueBox' id='"+this.control_id+"_"+i+"_value' style='border:none'>"+
	    "<input type='text' class='"+this.control_id+"' id='"+this.control_id+"_"+i+"_index' style='display:none'>";
    }
    html_code = html_code + "</span></div></span>";
    
    return html_code;
}

singlecell.InteractData.MultiSlider.prototype.finishRender = function(location) {
    this.location = location;

    var sliders = this.control["sliders"],
    slider_values = this.control["values"],
    slider_config = {},
    control_out = $(this.location),
    default_value;
    
    if (this.control["subtype"] === "continuous") {
	for (var i = 0; i < sliders; i ++) {
	    var default_value = this.control["default"][i];

	    control_out.find("#"+this.control_id+"_"+i+"_value")
		.val(default_value)
		.addClass(this.control_class)
		.attr("size", String(default_value).length)
		.css("display", (this.control["display_values"] ? "" : "none"));

	    slider_config = {
		orientation: "vertical",
		value: this.control["default"][i],
		min: this.control["range"][i][0],
		max: this.control["range"][i][1],
		step: this.control["step"][i],
		slide: function(event,ui) {
		    var value_box = control_out.find("#"+ui.handle.offsetParent.id+"_value");
		    value_box.attr("size", String(ui.value).length)
			.val(ui.value);
		}
	    };

	    control_out.find("#"+this.control_id+"_"+i).slider(slider_config);
	}
    } else {
	control_out.find("."+this.control_id+"_value").attr("readonly","readonly");
	for (var i = 0; i < sliders; i ++) {
	    default_value = slider_values[i][this.control["default"][i]];
	    control_out.find("#"+this.control_id+"_"+i+"_value")
		.val(default_value)
		.attr("size", String(default_value).length)
		.css("display", (this.control["display_values"] ? "" : "none"));
	    control_out.find("#"+this.control_id+"_"+i+"_index").val(this.control["default"][i]);

	    slider_config = {
		orientation: "vertical",
		value: this.control["default"][i],
		min: this.control["range"][i][0],
		max: this.control["range"][i][1],
		step: this.control["step"][i],
		slide: (function(control_out, i) {
		    return function(event,ui) {
			var value_box = control_out.find("#"+ui.handle.offsetParent.id+"_value");
			var value = slider_values[i][ui.value];
			value_box.attr("size", String(value).length)
			    .val(slider_values[i][ui.value]);
			control_out.find("#"+ui.handle.offsetParent.id+"_index").val(ui.value);
		    }
		}(control_out, i))
	    }

	    control_out.find("#"+this.control_id+"_"+i).slider(slider_config);
	}
    }
}


singlecell.InteractData.Selector = singlecell.functions.makeClass();
singlecell.InteractData.Selector.prototype.init = function(args) {
    this.control = args["control"];
    this.interact_id = args["interact_id"];
    this.location = "*";
    this.name = args["name"];
    this.session_id = args["session_id"];
    
    this.control_class = "urn_uuid_"+this.interact_id;
    this.control_id = this.control_class + "_" + this.name;
}

singlecell.InteractData.Selector.prototype.changeHandlers = function() {
    return ["change"];
}

singlecell.InteractData.Selector.prototype.changes = function() {
    return String($(this.location).find("#"+this.control_id).val());
}

singlecell.InteractData.Selector.prototype.html = function() {
    var nrows = this.control["nrows"],
    ncols = this.control["ncols"],
    values = this.control["values"],
    value_labels = this.control["value_labels"],
    default_index = this.control["default"],
    subtype = this.control["subtype"],
    html_code = "<span class='singlecell_var_"+this.name+"'>",
    inner_table;

    if (subtype === "list") {
	html_code += "<select class='"+this.control_class+"' id='"+this.control_id+"'>";
	for (var i = 0; i < values; i ++) {
	    html_code += "<option value='"+i+"'><div>"+value_labels[i]+"</div></option>";
	}
	html_code += "</select>";

    } else if (subtype === "radio") {
	inner_table = "<table><tbody>";

	for (var r = 0, i = 0; r < nrows; r ++) {
	    inner_table += "<tr>";
	    for (var c = 0; c < ncols; c ++, i ++) {
		inner_table += "<td><input class='"+this.control_id+"' id='"+this.control_id+"_"+i+"' type='radio' name='"+this.control_id+"' value="+i+">"+value_labels[i]+"</td>";
	    }
	    inner_table += "</tr>";
	}
	inner_table += "</tbody></table>";

	html_code += inner_table + "<input type='hidden' class='"+this.control_class+"' id='"+this.control_id+"' + value='"+default_index+"'>";

    } else if (subtype === "button") {
	inner_table = "<table><tbody>";

	for (var r = 0, i = 0; r < nrows; r ++) {
	    inner_table += "<tr>";
	    for (var c = 0; c < ncols; c ++, i ++) {
		inner_table += "<td><button class='"+this.control_id+" singlecell_button ui-widget ui-state-default ui-corner-all' id='"+this.control_id+"_"+i+"'><span><div>"+value_labels[i]+"</div></span></button></td>";
	    }
	    inner_table += "</tr>";
	}
	inner_table += "</tbody></table>";
	
	html_code += inner_table + "<input type='hidden' class='"+this.control_class+"' id='"+this.control_id+"' + value='"+default_index+"'></div>";

    }
    html_code += "</span>";
    return html_code;
}

singlecell.InteractData.Selector.prototype.finishRender = function(location) {
    this.location = location;

    var subtype = this.control["subtype"],
    control_out = $(this.location),
    default_id = this.control_id+"_"+this.control["default"];

    if (subtype === "list") {
	$(control_out.find("#"+this.control_id).children()[this.control["default"]])
	    .attr("selected","selected");
    } else if (subtype === "radio") {
	control_out.find("#"+default_id).attr("checked","checked");
	control_out.delegate("."+this.control_id, "mousedown", (function(control_out, control_id){
	    return function(e) {
		var etarget = $(e.target);
		if (! etarget.attr("checked")) {
		    control_out.find("#"+control_id).val(etarget.val()).change();
		}
	    }
	}(control_out, control_id = this.control_id)));
    } else if (subtype === "button") {
	control_out.find("#"+default_id).addClass("ui-state-active");
	control_out.find("."+this.control_id).css("width",this.control["width"]);
	for (var i = 0, i_max = this.control["nrows"] * this.control["ncols"];
	     i < i_max; i ++) {
	    control_out.delegate("#"+this.control_id+"_"+i, {
		"mouseenter": function(e) {
		    $(this).addClass("ui-state-hover");
		},
		"mouseleave": function(e) {
		    $(this).removeClass("ui-state-hover");
		},
		"mousedown": function(e) {
		    control_out.find(".ui-state-active").removeClass("ui-state-active");
		    $(this).addClass("ui-state-active");
		},
		"mouseup": (function(control_out,i,control_id) {
		    return function(e) {
			if (control_out.find("#"+control_id).val() !== ""+i) {
			    control_out.find("#"+control_id).val(i).change();
			}
		    }
		}(control_out, i, control_id=this.control_id)),
		"click": function(e) {
		    e.preventDefault();
		}
	    });
	}
    }
}


singlecell.InteractData.Slider = singlecell.functions.makeClass();
singlecell.InteractData.Slider.prototype.init = function(args) {
    this.control = args["control"];
    this.interact_id = args["interact_id"];
    this.location = "*";
    this.name = args["name"];
    this.session_id = args["session_id"];
    
    this.control_class = "urn_uuid_"+this.interact_id;
    this.control_id = this.control_class + "_" + this.name;
}

singlecell.InteractData.Slider.prototype.changeHandlers = function() {
    var handlers = ["slidestop"];
    if (this.control["subtype"] === "continuous" || this.control["subtype"] === "continuous_range") {
	handlers.push("change");
    }
    return handlers;
}

singlecell.InteractData.Slider.prototype.changes = function() {
    var subtype = this.control["subtype"],
    control_out = $(this.location),
    input;

    if (subtype === "continuous") {
	input = control_out.find("#"+this.control_id+"_value").val();
	control_out.find("#"+this.control_id).slider("option","value",input);
	return String(input);
    } else if (subtype === "continuous_range") {
	input = String("["+control_out.find("#"+this.control_id+"_value").val()+"]");
	control_out.find("#"+this.control_id).slider("option","values",JSON.parse(input));
	return input;
    } else if (subtype === "discrete") {
	return String(control_out.find("#"+this.control_id+"_index").val());
    } else if (subtype === "discrete_range") {
	return String("["+control_out.find("#"+this.control_id+"_index").val()+"]");
    }
}

singlecell.InteractData.Slider.prototype.html = function() {
    return "<span class='singlecell_var_"+this.name+"' style='whitespace:nowrap'>"+
	"<span class='" + this.control_class + " singlecell_sliderControl' id='" + this.control_id + "'></span>"+
	"<input type='text' class='" + this.control_class + " singlecell_interactValueBox' id='" + this.control_id + "_value' style='border:none'>"+
	"<input type='text' class='" + this.control_class +"' id='" + this.control_id + "_index' style='display:none'></span>";
}

singlecell.InteractData.Slider.prototype.finishRender = function(location) {
    this.location = location;

    var slider_config = {
	min:this.control["range"][0],
	max:this.control["range"][1],
	step:this.control["step"]
    },
    default_value = this.control["default"],
    subtype = this.control["subtype"],
    control_out = $(this.location);

    if (!this.control["display_value"]) {
	control_out.find("#"+this.control_id+"_value").css("display","none");
    }
    
    if (subtype === "continuous") {
	control_out.find("#"+this.control_id+"_value")
	    .val(default_value)
	    .attr("size", String(default_value).length);
	slider_config["slide"] = function(event, ui) {
	    var value_box = control_out.find("#"+ui.handle.offsetParent.id+"_value");
	    value_box.attr("size", String(ui.value).length)
		.val(ui.value);
	}
	slider_config["value"] = default_value;
    } else if (subtype === "continuous_range") {
	control_out.find("#"+this.control_id+"_value")
	    .val(default_value)
	    .attr("size", String(default_value).length);
	slider_config["range"] = true;
	slider_config["slide"] = function(event, ui) {
	    var value_box = control_out.find("#"+ui.handle.offsetParent.id+"_value");
	    value_box.attr("size", String(ui.values).length)
		.val(ui.values);
	}
	slider_config["values"] = default_value;
    } else if (subtype === "discrete") {
	var values = this.control["values"];
	control_out.find("#"+this.control_id+"_value")
	    .attr({"readonly": "readonly",
		   "size": String(values[default_value]).size})
	    .val(values[default_value]);
	control_out.find("#"+this.control_id+"_index").val(default_value);
	slider_config["slide"] = function(event,ui) {
	    var value_box = control_out.find("#"+ui.handle.offsetParent.id+"_value");
	    value_box.attr("size", String(values[ui.value]).length)
		.val(values[ui.value]);
	    control_out.find("#" + ui.handle.offsetParent.id + "_index").val(ui.value);
	}
	slider_config["value"] = default_value;
    } else if (subtype === "discrete_range") {
	var values = this.control["values"];
	control_out.find("#"+this.control_id+"_value")
	    .attr({"readonly": "readonly",
		   "size": String([values[default_value[0]],
				   values[default_value[1]]]).length})
	    .val([values[default_value[0]], values[default_value[1]]]);
	control_out.find("#"+this.control_id+"_index").val(default_value);
	slider_config["range"] = true;
	slider_config["slide"] = function(event,ui) {
	    var value_box = control_out.find("#"+ui.handle.offsetParent.id+"_value");
	    value_box.attr("size", String([values[ui.values[0]],values[ui.values[1]]]).length)
		.val([values[ui.values[0]], values[ui.values[1]]]);
	    control_out.find("#" + ui.handle.offsetParent.id + "_index").val(ui.values);
	}
	slider_config["values"] = default_value;
    }

    control_out.find("#"+this.control_id).slider(slider_config);
    
}


// Initialize jmol
// TODO: move to a better place
jmolInitialize($URL["root"]+'/static/jmol');
jmolSetCallback("menuFile",$URL["root"]+"/static/jmol/appletweb/SageMenu.mnu");

})(jQuery);<|MERGE_RESOLUTION|>--- conflicted
+++ resolved
@@ -163,14 +163,8 @@
                 console.warn('Sequence is out of order; client thinks it should be '+this.sequence+', but server claims it is '+msg.sequence);
 		continue;
             }
-<<<<<<< HEAD
-            this.sequence+=1;
+            this.sequence += 1;
 	    if (typeof(parent_id) !== "undefined" && parent_id !== this.lastMessage && this.lastMessage !== null) {
-=======
-	    this.sequence += 1;
-
-	    if (parent_id !== undefined && parent_id !== this.lastMessage && this.lastMessage !== null) {
->>>>>>> 69006629
 		// If another message has been sent to the server since the parent of this one, don't format it for output but log that it was received.
 		// This solves a problem associated with updating complex interacts quicker than the server can reply where output would be printed multiple times.
 		this.appendMsg(msg, "Rejected: ");
