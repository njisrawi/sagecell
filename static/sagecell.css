.sagecell_messages div {
    margin-bottom: 12pt;
}

.sagecell_sliderControl {
    display: inline-block;
    width: 15.0em;
    margin-right: 1.0em;
    margin-left: 1.0em;
}

.sagecell_multiSliderContainer {
    margin-left: 1.0em;
    whitespace: nowrap;
}

.sagecell_multiSliderControl {
    display: inline-block;
    margin-right: 0.5em;
    margin-left: 0.5em;
    margin-top: 1.25em;
}

.sagecell_colorSelector {
    display: inline-block;
    width: 2em;
    height: 2em;
    border: 2px solid gray;
    border-radius: 3px;
    padding: 1px;
    cursor: pointer;
    vertical-align: middle;
}

.sagecell .error, .sagecell .stderr {
    color: red;
}

.sagecell .colorpicker {
    z-index: 10;
}

.sagecell .CodeMirror {
    border: 1px solid;
    height: auto;
}

.sagecell .CodeMirror-scroll {
    overflow-y: hidden;
    overflow-x: auto;
    min-height: 3em;
    max-height: 14em;
}
<<<<<<< HEAD
*/

.sagecell .ui-dialog-content {
    font-size: 80%;
}
=======
>>>>>>> b7ebe333

.sagecell_input {
    overflow: hidden;
    padding-right: 2px;
}

.sagecell_output {
    padding-right: 2px;
}

.sagecell_output_elements {
    margin-top: 0.5em;
}

.sagecell_permalink {
    padding-right: 5px;
    text-align: right;
    position: relative;
}

.sagecell_permalink_result {
    display: none;
    position: absolute;
    padding-right: 5px;
    text-align: right;
    right: 0;
    z-index: 100;
    box-shadow: 10px 10px 5px #888888;
    background-color: #fff;
    border: 2px solid #000;
    padding: 5px;
}


.sagecell_sessionContainer {
    position: relative;
}

.sagecell_sessionOutput {
    position: relative;
    border: 2px solid;
    padding: 5px;
    margin-top: 2px;
    min-height: 16px;
    overflow-x: auto;
}

.sagecell_sessionOutput pre {
    margin: 0px;
}

.sagecell_sessionOutput.sagecell_active {
    border-color: #080;
}

.sagecell_poweredBy {
    float: right;
    padding: 3px 5px 5px 0px;
    text-align: right;
    overflow: visible;
    font-size: 80%;
}

.sagecell_poweredBy img {
    vertical-align: -5px;
    border-style: none;
    text-decoration: none;
}

.sagecell_spinner {
    position: absolute;
    right: 5px;
    top: 5px;
}

.sagecell_sessionFiles {
    width: 80%;
    padding-bottom: 1.0em;
}

.sagecell_interactContainer {
    padding: 15px 5px 5px 5px;
}

.sagecell_interactOutput {
    padding: 10px;
    overflow-x: auto;
    vertical-align: top;
}

.sagecell_interactValueBox {
    border: 1px solid transparent;
    background-color: transparent;
    vertical-align: top;
    font-family: monospace;  /* Required since dynamic input box size is determined by monospaced fonts */
}

.sagecell_interactValueBox:hover {
    border-color: lightgray;
}

.sagecell_interactValueBox:focus {
    border-color: gray;
}

.sagecell_interactControls {
    border-spacing: 0px 2px;
    width: auto;
}

.sagecell_interactControls .sagecell_interactcontrollabelcell {
    text-align: right !important;
    padding-right: 0.5ex !important;
    padding-top: 0.6ex !important;
    padding-bottom: 0.6ex !important;
    border-width: thin 0px thin thin;
    border-style: solid;
    border-color: transparent;
}

.sagecell_interactControls .sagecell_interactcontrolcell {
    border-width: thin thin thin 0px;
    border-style: solid;
    border-color: transparent;
}

.sagecell_sliderContainer {
    white-space: nowrap;
}

.sagecell_interactControls > tr > td.sagecell_dirtyControl {
    border-color: red;
}

.sagecell_commands, .sagecell .ui-widget .sagecell_commands {
    width: 100%;
    height: 200px;
    border: 1px solid;
    font-family: monospace;
    font-size: 10pt;
}

.sagecell_editor {
    line-height: 13px;
    margin-bottom: 8px;
}

.sagecell_options {
    display: inline-block;
    margin-right: 2px;
    float: right;
    text-align: right;
    font-size: 80%;
}

.sagecell_editorToggle input {
    vertical-align: middle;
}

.sagecell_editor div.ui-accordion-content.ui-helper-reset {
    padding: 1em 0.5em;
    font-size: 90.9%;
}

.sagecell_advancedFrame {
    border-radius: 5px;
    background-color: #ddf;
    border: 1px solid;
    padding: 0.2em;
    display: inline-block;
    width: 300px;
    overflow: hidden;
    margin-left: 3em;
    margin-bottom: 1em;
    vertical-align: top;
}

.sagecell_advancedTitle {
    cursor: default;
}

.sagecell_advancedFields {
    border: 1px solid gray;
    background-color: white;
    padding: 5px;
}

.sagecell_fileList li {
    list-style: none;
    position: relative;
}

.sagecell_fileName {
    position: relative;
    display: inline-block;
    white-space: nowrap;
    width: 230px;
    overflow: hidden;
    text-overflow: ellipsis;
}

.sagecell_deleteButton {
    position: absolute;
    left: -1.2em;
    cursor: pointer;
    margin-right: 5px;
}

.sagecell_deleteButton:hover {
    color: red;
}

.sagecell_deleteButton:active {
    color: darkred;
}

.sagecell_deleteButton:before {
    content: "\2716";
}

.sagecell table.table_form tr.row-a {
    background-color: #f8f8f8;
}

.sagecell table.table_form tr.row-b {
    background-color: #efefef;
}

.sagecell table.table_form td {
    padding: 5px 15px;
    color: #00a;
}

.sagecell .ansibold {font-weight: bold;}
.sagecell .ansiblack {color: black;}
.sagecell .ansired {color: red;}
.sagecell .ansiyellow {color: gold;}
.sagecell .ansiblue {color: blue;}
.sagecell .ansicyan {color: cyan;}
.sagecell .ansigrey {color: gray;}<|MERGE_RESOLUTION|>--- conflicted
+++ resolved
@@ -51,14 +51,10 @@
     min-height: 3em;
     max-height: 14em;
 }
-<<<<<<< HEAD
-*/
 
 .sagecell .ui-dialog-content {
     font-size: 80%;
 }
-=======
->>>>>>> b7ebe333
 
 .sagecell_input {
     overflow: hidden;
