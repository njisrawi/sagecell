import time, string, urllib, zlib, base64, uuid, json, os.path, re

import tornado.web
import tornado.websocket
import tornado.gen as gen
import sockjs.tornado
from zmq.eventloop import ioloop
from zmq.utils import jsonapi
try:
    from IPython.kernel.zmq.session import Session
except ImportError:
    # old IPython
    from IPython.zmq.session import Session
try:
    from sage.all import gap, gp, maxima, r, singular
    trait_names = {
        "gap": gap.trait_names(),
        "gp": gp.trait_names(),
        "maxima": maxima.trait_names(),
        "r": r.trait_names(),
        "singular": singular.trait_names()
    }
except ImportError:
    trait_names = {}
from misc import json_default, Timer, Config
config = Config()
import logging
logger = logging.getLogger('sagecell')



statslogger = logging.getLogger('sagecell.stats')
statslogger.propagate=False
import sys
#h = logging.FileHandler('stats.log','a')
h = logging.StreamHandler(sys.stdout)
h.setFormatter(logging.Formatter('%(asctime)s %(name)s %(process)d: %(message)s'))
statslogger.addHandler(h)
from log import StatsMessage

class RootHandler(tornado.web.RequestHandler):
    """
    Root URL request handler.
    
    This renders templates/root.html, which optionally inserts
    specified preloaded code during the rendering process.
    
    There are three ways currently supported to specify
    preloading code:
    
    ``<root_url>?c=<code>`` loads 'plaintext' code
    ``<root_url>?z=<base64>`` loads base64-compressed code
    ```<root_url>?q=<uuid>`` loads code from a database based
    upon a unique identifying permalink (uuid4-based)
    """
    @tornado.web.asynchronous
    def get(self):
        logger.debug('request')
        db = self.application.db
        code = None
        language = None
        interacts = None
        args = self.request.arguments

        if "lang" in args:
            language = args["lang"][0]

        if "c" in args:
            # If the code is explicitly specified
            code = "".join(args["c"])

        elif "z" in args:
            # If the code is base64-compressed
            try:
                z = "".join(args["z"])
                # We allow the user to strip off the ``=`` padding at the end
                # so that the URL doesn't have to have any escaping.
                # Here we add back the ``=`` padding if we need it.
                z += "=" * ((4 - (len(z) % 4)) % 4)
                if "interacts" in args:
                    interacts = "".join(args["interacts"])
                    interacts += "=" * ((4 - (len(interacts) % 4)) % 4)
                    interacts = zlib.decompress(base64.urlsafe_b64decode(interacts))
                else:
                    interacts = "[]"
                code = zlib.decompress(base64.urlsafe_b64decode(z))
            except Exception as e:
                self.set_status(400)
                self.finish("Invalid zipped code: %s\n" % (e.message,))
                return

        if "q" in args:
            # if the code is referenced by a permalink identifier
            q = "".join(args["q"])
            try:
                db.get_exec_msg(q, self.return_root)
            except LookupError:
                self.set_status(404)
                self.finish("ID not found in permalink database")
                return
        else:
            self.return_root(code, language, interacts)

    def return_root(self, code, language, interacts):
        autoeval = None
        if code is not None:
            if isinstance(code, unicode):
                code = code.encode("utf8")
            code = urllib.quote(code)
            autoeval = "false" if "autoeval" in self.request.arguments and self.get_argument("autoeval") == "false" else "true"
        if interacts == "[]":
            interacts = None
        if interacts is not None:
            if isinstance(interacts, unicode):
                interacts = interacts.encode("utf8")
            interacts = urllib.quote(interacts)
        self.render("root.html", code=code, lang=language, interacts=interacts, autoeval=autoeval)

class KernelHandler(tornado.web.RequestHandler):
    """
    Kernel startup request handler.
    
    This starts up an IPython kernel on an untrusted account
    and returns the associated kernel id and a url to request
    websocket connections for a websocket-ZMQ bridge back to
    the kernel in a JSON-compatible message.
    
    The returned websocket url is not entirely complete, in
    that it is the base url to be used for two different
    websocket connections (corresponding to the shell and
    iopub streams) of the IPython kernel. It is the
    responsiblity of the client to request the correct URLs
    for these websockets based on the following pattern:
    
    ``<ws_url>/iopub`` is the expected iopub stream url
    ``<ws_url>/shell`` is the expected shell stream url
    """
    @tornado.web.asynchronous
    @gen.engine
    def post(self, *args, **kwargs):
        method = self.get_argument("method", "POST")
        if method == "DELETE":
            self.delete(*args, **kwargs)
        elif method == "OPTIONS":
            self.options(*args, **kwargs)
        else:
            if config.get_config("requires_tos") and self.get_cookie("accepted_tos") != "true" and \
                self.get_argument("accepted_tos", "false") != "true":
                self.set_status(403)
                self.finish()
                return
            timer = Timer("Kernel handler for %s"%self.get_argument("notebook", uuid.uuid4()))
            proto = self.request.protocol.replace("http", "ws", 1)
            host = self.request.host
            ws_url = "%s://%s/" % (proto, host)
            km = self.application.km
            logger.info("Starting session: %s"%timer)
            kernel_id = yield gen.Task(km.new_session_async, 
                                       referer = self.request.headers.get('Referer',''),
                                       remote_ip = self.request.remote_ip)
            data = {"ws_url": ws_url, "kernel_id": kernel_id}
            self.write(self.permissions(data))
            self.set_cookie("accepted_tos", "true", expires_days=365)
            self.finish()


    def delete(self, kernel_id):
        self.application.km.end_session(kernel_id)
        self.permissions()
        self.finish()

    def options(self, kernel_id):
        logger.info("options kernel: %s",kernel_id)
        self.permissions()
        self.finish()

    def permissions(self, data=None):
        if "frame" not in self.request.arguments:
            self.set_header("Access-Control-Allow-Origin", self.request.headers.get("Origin", "*"))
            self.set_header("Access-Control-Allow-Credentials", "true")
            self.set_header("Access-Control-Allow-Methods", "POST, GET, OPTIONS, DELETE")
        else:
            data = '<script>parent.postMessage(%r,"*");</script>' % (json.dumps(data),)
            self.set_header("Content-Type", "text/html")
        return data

class Completer(object):
    name_pattern = re.compile(r"\b[a-z_]\w*$", re.IGNORECASE)

    def __init__(self, km):
        self.waiting = {}
        self.kernel_id = km.new_session(limited=False)
        self.session = km._sessions[self.kernel_id]
        self.stream = km.create_shell_stream(self.kernel_id)
        self.stream.on_recv(self.on_recv)

    def registerRequest(self, kc, msg):
        name = None
        if "mode" not in msg["content"] or msg["content"]["mode"] in ("sage", "python"):
            self.waiting[msg["header"]["msg_id"]] = kc
            self.session.send(self.stream, msg)
            return
        elif msg["content"]["mode"] in trait_names:
            line = msg["content"]["line"][:msg["content"]["cursor_pos"]]
            name = Completer.name_pattern.search(line)
        response = {
            "header": {
                "msg_id": str(uuid.uuid4()),
                "username": "",
                "session": self.kernel_id,
                "msg_type": "complete_reply"
            },
            "parent_header": msg["header"],
            "metadata": {}
        }
        if name is not None:
            response["content"] = {
                "matches": [t for t in trait_names[msg["content"]["mode"]] if t.startswith(name.group())],
                "matched_text": name.group()
            }
        else:
            response["content"] = {
                "matches": [],
                "matched_text": []
            }
        kc.send("complete/shell," + jsonapi.dumps(response))

    def on_recv(self, msg):
        msg = self.session.feed_identities(msg)[1]
        msg = self.session.unserialize(msg)
        msg_id = msg["parent_header"]["msg_id"]
        kc = self.waiting.pop(msg_id)
        del msg["header"]["date"]
        kc.send("complete/shell," + jsonapi.dumps(msg))

class KernelConnection(sockjs.tornado.SockJSConnection):
    def __init__(self, session):
        super(KernelConnection, self).__init__(session)

    def on_open(self, request):
        self.channels = {}

    def on_message(self, message):
        prefix, message = message.split(",", 1)
        kernel, channel = prefix.split("/", 1)
        if channel=="stdin":
            # TODO: Support the stdin channel
            # See http://ipython.org/ipython-doc/dev/development/messaging.html
            return
        try:
            if kernel == "complete":
                application = self.session.handler.application
                message = jsonapi.loads(message)
                if message["header"]["msg_type"] in ("complete_request", "object_info_request"):
                    application.completer.registerRequest(self, message)
            elif kernel not in self.channels:
                # handler may be None in certain circumstances (it seems to only be set
                # in GET requests, not POST requests, so even using it here may
                # only work with JSONP because of a race condition)
                application = self.session.handler.application
                kernel_info = application.km.kernel_info(kernel)
                self.kernel_info = {'remote_ip': kernel_info['remote_ip'],
                                    'referer': kernel_info['referer']}
                self.channels[kernel] = \
                    {"shell": ShellSockJSHandler(kernel, self.send, application),
                     "iopub": IOPubSockJSHandler(kernel, self.send, application)}
                self.channels[kernel]["shell"].open(kernel)
                self.channels[kernel]["iopub"].open(kernel)
            if kernel != "complete":
                self._log_stats(kernel, message)
                self.channels[kernel][channel].on_message(message)
        except KeyError:
            logger.info("Message sent to deleted kernel: %s"%kernel)
            pass # Ignore messages to nonexistant or killed kernels

    def on_close(self):
        for channel in self.channels.itervalues():
            channel["shell"].on_close()
            channel["iopub"].on_close()

    def _log_stats(self, kernel, msg):
        msg=json.loads(msg)
        if msg["header"]["msg_type"] == "execute_request":
            statslogger.info(StatsMessage(kernel_id = kernel,
                                          remote_ip = self.kernel_info['remote_ip'],
                                          referer = self.kernel_info['referer'],
                                          code = msg["content"]["code"],
                                          execute_type='request'))

KernelRouter = sockjs.tornado.SockJSRouter(KernelConnection, "/sockjs")

class TOSHandler(tornado.web.RequestHandler):
    """Handler for ``/tos.html``"""
    tos = config.get_config("requires_tos")
    if tos:
        path = os.path.join(os.path.dirname(os.path.abspath(__file__)), "static", "tos.html")
        with open(path) as f:
            tos_html = f.read()
            tos_json = json.dumps(tos_html)
    else:
        tos_html = "No Terms of Service Required"
        tos_json = json.dumps(tos_html)
    
    def post(self):
        cookie_set = self.get_cookie("accepted_tos") == "true" or not self.tos
        if len(self.get_arguments("callback")) == 0:
            if cookie_set:
                self.set_status(204)
            else:
                self.write(self.tos_html)
            self.set_header("Access-Control-Allow-Origin", self.request.headers.get("Origin", "*"))
            self.set_header("Access-Control-Allow-Credentials", "true")
            self.set_header("Content-Type", "text/html")
        else:
            resp = '""' if cookie_set else self.tos_json
            self.write("%s(%s);" % (self.get_argument("callback"), resp))
            self.set_header("Content-Type", "application/javascript")

    def get(self):
        if self.tos:
            self.write(self.tos_html)
        else:
            raise tornado.web.HTTPError(404, 'No Terms of Service Required')

class SageCellHandler(tornado.web.RequestHandler):
    """Handler for ``/sagecell.html``"""

    with open(os.path.join(os.path.dirname(os.path.abspath(__file__)), "templates", "sagecell.html")) as f:
        sagecell_html = f.read()
        sagecell_json = json.dumps(sagecell_html)

    def get(self):
        if len(self.get_arguments("callback")) == 0:
            self.write(self.sagecell_html);
            self.set_header("Access-Control-Allow-Origin", self.request.headers.get("Origin", "*"))
            self.set_header("Access-Control-Allow-Credentials", "true")
            self.set_header("Content-Type", "text/html")
        else:
            self.write("%s(%s);" % (self.get_argument("callback"), self.sagecell_json))
            self.set_header("Content-Type", "application/javascript")

class StaticHandler(tornado.web.StaticFileHandler):
    """Handler for static requests"""
    def set_extra_headers(self, path):
        self.set_header("Access-Control-Allow-Origin", self.request.headers.get("Origin", "*"))
        self.set_header("Access-Control-Allow-Credentials", "true")

class ServiceHandler(tornado.web.RequestHandler):
    """
    Implements a blocking (to the client) web service to execute a single
    computation the server.  This should be non-blocking to Tornado.

    The code to be executed is given in the code request parameter.

    This handler is currently not production-ready.
    """
    @tornado.web.asynchronous
    @gen.engine
    def post(self):
        if config.get_config("requires_tos") and self.get_cookie("accepted_tos") != "true" and \
            self.get_argument("accepted_tos", "false") != "true":
            self.write("""When evaluating code, you must acknowledge your acceptance
of the terms of service at /static/tos.html by passing the parameter or cookie
accepted_tos=true\n""")
            self.set_status(403)
            self.finish()
            return
        default_timeout = 30 # seconds
        code = "".join(self.get_arguments('code', strip=False))
        if code:
            km = self.application.km
            self.kernel_id = yield gen.Task(km.new_session_async,
                                            referer = self.request.headers.get('Referer',''),
                                            remote_ip = self.request.remote_ip)
            statslogger.info(StatsMessage(kernel_id = self.kernel_id,
                                          remote_ip = self.request.remote_ip,
                                          referer = self.request.headers.get('Referer',''),
                                          code = code,
                                          execute_type = 'service'))

            self.shell_handler = ShellServiceHandler(self.application)
            self.iopub_handler = IOPubServiceHandler(self.application)
            
            self.shell_handler.open(self.kernel_id)
            self.iopub_handler.open(self.kernel_id)

            loop = ioloop.IOLoop.instance()

            self.success = False
            def done(msg):
                if msg["msg_type"] == "execute_reply":
                    self.success = msg["content"]["status"] == "ok"
                    loop.remove_timeout(self.timeout_request)
                    loop.add_callback(self.finish_request)
            self.shell_handler.msg_from_kernel_callbacks.append(done)
            self.timeout_request = loop.add_timeout(time.time()+default_timeout, self.finish_request)
            exec_message = {"parent_header": {},
                            "header": {"msg_id": str(uuid.uuid4()),
                                       "username": "",
                                       "session": self.kernel_id,
                                       "msg_type": "execute_request",
                                       },
                            "content": {"code": code,
                                        "silent": False,
                                        "user_variables": [],
                                        "user_expressions": {},
                                        "allow_stdin": False,
                                        },
                            "metadata": {}
                            }
            self.shell_handler.on_message(jsonapi.dumps(exec_message))

    def finish_request(self):
        try: # in case kernel has already been killed
            self.application.km.end_session(self.kernel_id)
        except:
            pass

        #statslogger.info(StatMessage(kernel_id = self.kernel_id, '%r SERVICE DONE'%self.kernel_id)
        retval = self.iopub_handler.streams
        self.shell_handler.on_close()
        self.iopub_handler.on_close()
        retval.update(success=self.success)
        self.set_header("Access-Control-Allow-Origin", self.request.headers.get("Origin", "*"))
        self.set_header("Access-Control-Allow-Credentials", "true")
        self.write(retval)
        self.finish()

class ZMQStreamHandler(object):
    """
    Base class for a websocket-ZMQ bridge using ZMQStream.

    At minimum, subclasses should define their own ``open``,
    ``on_close``, and ``on_message` functions depending on
    what type of ZMQStream is used.
    """
    def open(self, kernel_id):
        self.km = self.application.km
        self.kernel_id = kernel_id
        self.session = self.km._sessions[self.kernel_id]
        self.kernel_timeout = self.km.kernel_timeout
        self.msg_from_kernel_callbacks = []
        self.msg_to_kernel_callbacks = []

    def _unserialize_reply(self, msg_list):
        """
        Converts a multipart list of received messages into
        one coherent JSON message.
        """
        idents, msg_list = self.session.feed_identities(msg_list)
        return self.session.unserialize(msg_list)

    def _json_msg(self, msg):
        """
        Converts a single message into a JSON string
        """
        # can't encode buffers, so let's get rid of them if they exist
        msg.pop("buffers", None)
        # json_default handles things like encoding dates
        return jsonapi.dumps(msg, default=json_default)

    def _on_zmq_reply(self, msg_list):
        try:
            msg = self._unserialize_reply(msg_list)
            for f in self.msg_from_kernel_callbacks:
                f(msg)
            self._output_message(msg)
        except:
            pass
    
    def _output_message(self, message):
        raise NotImplementedError

    def on_close(self):
        self.km.end_session(self.kernel_id)

class ShellHandler(ZMQStreamHandler):
    """
    This handles the websocket-ZMQ bridge for the shell
    stream of an IPython kernel.
    """
    def open(self, kernel_id):
        super(ShellHandler, self).open(kernel_id)
        self.kill_kernel = False
        self.shell_stream = self.km.create_shell_stream(self.kernel_id)
        self.shell_stream.on_recv(self._on_zmq_reply)
        self.msg_to_kernel_callbacks.append(self._request_timeout)
        self.msg_from_kernel_callbacks.append(self._reset_timeout)
        self.known_timeout = 0.0

    def _request_timeout(self, msg):
        if msg["header"]["msg_type"] in ("execute_request", "sagenb.interact.update_interact"):
            msg["content"].setdefault("user_expressions",{})
            if msg["content"].get("linked", False):
                self.known_timeout = float('inf')
            msg["content"]["user_expressions"]["_sagecell_timeout"] = \
                "float('inf')" if msg["content"].get("linked", False) else "sys._sage_.kernel_timeout"

    def _reset_timeout(self, msg):
        if msg["header"]["msg_type"] in ("execute_reply",
                                         "sagenb.interact.update_interact_reply"):
            try:
<<<<<<< HEAD
                timeout = float(msg["content"]["user_expressions"].pop("_sagecell_timeout", self.known_timeout))
                self.known_timeout = timeout
=======
                timeout = msg["content"]["user_expressions"].pop("_sagecell_timeout", {'data': {'text/plain': '0.0'}})
                timeout = float(timeout['data']['text/plain'])
>>>>>>> f503cce7
            except:
                timeout = 0.0

            if timeout > self.kernel_timeout:
                timeout = self.kernel_timeout
            if timeout <= 0.0 and self.km._kernels[self.kernel_id]["executing"] == 1:
                # kill the kernel before the heartbeat is able to
                self.kill_kernel = True
            else:
                self.km._kernels[self.kernel_id]["timeout"] = (time.time()+timeout)
                self.km._kernels[self.kernel_id]["executing"] -= 1
        
    def on_message(self, message):
        if self.km._kernels.get(self.kernel_id) is not None:
            msg = jsonapi.loads(message)
            for f in self.msg_to_kernel_callbacks:
                f(msg)
            self.km._kernels[self.kernel_id]["executing"] += 1
            self.session.send(self.shell_stream, msg)

    def on_close(self):
        if self.shell_stream is not None and not self.shell_stream.closed():
            self.shell_stream.close()
        super(ShellHandler, self).on_close()

    def _on_zmq_reply(self, msg_list):
        """
        After receiving a kernel's final execute_reply, immediately kill the kernel
        and send that status to the client (rather than waiting for the message to
        be sent after the heartbeat fails. This prevents the user from attempting to
        execute code in a kernel between the time that the kernel is killed
        and the time that the browser receives the "kernel killed" message.
        """
        super(ShellHandler, self)._on_zmq_reply(msg_list)
        if self.kill_kernel:
            self.shell_stream.flush()
            self.km._kernels[self.kernel_id]["kill"]()

class IOPubHandler(ZMQStreamHandler):
    """
    This handles the websocket-ZMQ bridge for the iopub
    stream of an IPython kernel. It also handles the
    heartbeat (hb) stream that same kernel, but there is no
    associated websocket connection. The iopub websocket is
    instead used to notify the client if the heartbeat
    stream fails.
    """
    def open(self, kernel_id):
        super(IOPubHandler, self).open(kernel_id)

        self._kernel_alive = True
        self._beating = False
        self.iopub_stream = None
        self.hb_stream = None

        self.iopub_stream = self.km.create_iopub_stream(self.kernel_id)
        self.iopub_stream.on_recv(self._on_zmq_reply)
        self.km._kernels[kernel_id]["kill"] = self.kernel_died

        self.hb_stream = self.km.create_hb_stream(self.kernel_id)
        self.start_hb(self.kernel_died)

    def on_message(self, msg):
        pass

    def on_close(self):
        if self.iopub_stream is not None and not self.iopub_stream.closed():
            self.iopub_stream.on_recv(None)
            self.iopub_stream.close()
        if self.hb_stream is not None and not self.hb_stream.closed():
            self.stop_hb()
        super(IOPubHandler, self).on_close()

    def start_hb(self, callback):
        """
        Starts a series of delayed callbacks to send and
        receive small messages from the heartbeat stream of
        an IPython kernel. The specific delay paramaters for
        the callbacks are set by configuration values in a
        kernel manager associated with the web application.
        """
        if not self._beating:
            self._kernel_alive = True

            def ping_or_dead():
                self.hb_stream.flush()
                try:
                    if self.km._kernels[self.kernel_id]["executing"] == 0:
                        # only kill the kernel after all pending
                        # execute requests have finished
                        timeout = self.km._kernels[self.kernel_id]["timeout"]

                        if time.time() > timeout:
                            self._kernel_alive = False
                except:
                    self._kernel_alive = False

                if self._kernel_alive:
                    self._kernel_alive = False
                    self.hb_stream.send(b'ping')
                    # flush stream to force immediate socket send
                    self.hb_stream.flush()
                else:
                    try:
                        callback()
                    except:
                        pass
                    finally:
                        self.stop_hb()

            def beat_received(msg):
                self._kernel_alive = True

            self.hb_stream.on_recv(beat_received)

            loop = ioloop.IOLoop.instance()
 
            (self.beat_interval, self.first_beat) = self.km.get_hb_info(self.kernel_id)

            self._hb_periodic_callback = ioloop.PeriodicCallback(ping_or_dead, self.beat_interval*1000, loop)

            loop.add_timeout(time.time()+self.first_beat, self._really_start_hb)
            self._beating= True

    def _really_start_hb(self):
        """
        callback for delayed heartbeat start
        Only start the hb loop if we haven't been closed during the wait.
        """
        if self._beating and not self.hb_stream.closed():
            self._hb_periodic_callback.start()

    def stop_hb(self):
        """Stop the heartbeating and cancel all related callbacks."""
        if self._beating:
            self._beating = False
            self._hb_periodic_callback.stop()
            if not self.hb_stream.closed():
                self.hb_stream.on_recv(None)
                self.hb_stream.close()

    def kernel_died(self):
        try: # in case kernel has already been killed
            self.iopub_stream.flush()
            self.application.km.end_session(self.kernel_id)
        except:
            pass
        msg = {
            'header': {
                'msg_type': 'status',
                'session': self.kernel_id,
                'msg_id': str(uuid.uuid4()),
                'username': ''
            },
            'parent_header': {},
            'metadata': {},
            'content': {'execution_state': 'dead'}
        }
        self._output_message(msg)
        self.on_close()

class ShellServiceHandler(ShellHandler):
    def __init__(self, application):
        self.application = application

    def _output_message(self, message):
        pass

class IOPubServiceHandler(IOPubHandler):
    def __init__(self, application):
        self.application = application

    def open(self, kernel_id):
        super(IOPubServiceHandler, self).open(kernel_id)
        from collections import defaultdict
        self.streams = defaultdict(unicode)

    def _output_message(self, msg):
        if msg["header"]["msg_type"] == "stream":
            self.streams[msg["content"]["name"]] += msg["content"]["data"]

class ShellWebHandler(ShellHandler, tornado.websocket.WebSocketHandler):
    def _output_message(self, message):
        self.write_message(self._json_msg(message))
    def allow_draft76(self):
        """Allow draft 76, until browsers such as Safari update to RFC 6455.
        
        This has been disabled by default in tornado in release 2.2.0, and
        support will be removed in later versions.
        """
        return True

class IOPubWebHandler(IOPubHandler, tornado.websocket.WebSocketHandler):
    def _output_message(self, message):
        self.write_message(self._json_msg(message))
    def allow_draft76(self):
        """Allow draft 76, until browsers such as Safari update to RFC 6455.
        
        This has been disabled by default in tornado in release 2.2.0, and
        support will be removed in later versions.
        """
        return True

class ShellSockJSHandler(ShellHandler):
    def __init__(self, kernel_id, callback, application):
        self.kernel_id = kernel_id
        self.callback = callback
        self.application = application

    def _output_message(self, message):
        self.callback("%s/shell,%s" % (self.kernel_id, self._json_msg(message)))

class IOPubSockJSHandler(IOPubHandler):
    def __init__(self, kernel_id, callback, application):
        self.kernel_id = kernel_id
        self.callback = callback
        self.application = application

    def _output_message(self, message):
        self.callback("%s/iopub,%s" % (self.kernel_id, self._json_msg(message)))

class FileHandler(StaticHandler):
    """
    Files handler
    
    This takes in a filename and returns the file
    """
    def get(self, kernel_id, file_path):
        super(FileHandler, self).get('%s/%s'%(kernel_id, file_path))<|MERGE_RESOLUTION|>--- conflicted
+++ resolved
@@ -500,13 +500,9 @@
         if msg["header"]["msg_type"] in ("execute_reply",
                                          "sagenb.interact.update_interact_reply"):
             try:
-<<<<<<< HEAD
-                timeout = float(msg["content"]["user_expressions"].pop("_sagecell_timeout", self.known_timeout))
-                self.known_timeout = timeout
-=======
                 timeout = msg["content"]["user_expressions"].pop("_sagecell_timeout", {'data': {'text/plain': '0.0'}})
                 timeout = float(timeout['data']['text/plain'])
->>>>>>> f503cce7
+                self.known_timeout = timeout
             except:
                 timeout = 0.0
 
