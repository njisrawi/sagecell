--- conflicted
+++ resolved
@@ -95,31 +95,6 @@
     """
     @tornado.web.asynchronous
     @gen.engine
-<<<<<<< HEAD
-    def post(self):
-        if config.get_config("requires_tos") and self.get_cookie("accepted_tos") != "true" and \
-            self.get_argument("accepted_tos", "false") != "true":
-            self.set_status(403)
-            self.finish()
-            return
-        timer = Timer("Kernel handler for %s"%self.get_argument("notebook", uuid.uuid4()))
-        proto = self.request.protocol.replace("http", "ws", 1)
-        host = self.request.host
-        ws_url = "%s://%s/" % (proto, host)
-        km = self.application.km
-        logger.info("Starting session: %s"%timer)
-        kernel_id = yield gen.Task(km.new_session_async)
-        data = {"ws_url": ws_url, "kernel_id": kernel_id}
-        if "frame" not in self.request.arguments:
-            self.set_header("Access-Control-Allow-Origin", self.request.headers.get("Origin", "*"))
-            self.set_header("Access-Control-Allow-Credentials", "true")
-        else:
-            data = '<script>parent.postMessage(%r,"*");</script>' % (json.dumps(data),)
-            self.set_header("Content-Type", "text/html")
-        self.set_cookie("accepted_tos", "true", expires_days=365)
-        self.write(data)
-        self.finish()
-=======
     def post(self, *args, **kwargs):
         method = self.get_argument("method", "POST")
         if method == "DELETE":
@@ -127,6 +102,11 @@
         elif method == "OPTIONS":
             self.options(*args, **kwargs)
         else:
+            if config.get_config("requires_tos") and self.get_cookie("accepted_tos") != "true" and \
+                self.get_argument("accepted_tos", "false") != "true":
+                self.set_status(403)
+                self.finish()
+                return
             timer = Timer("Kernel handler for %s"%self.get_argument("notebook", uuid.uuid4()))
             proto = self.request.protocol.replace("http", "ws", 1)
             host = self.request.host
@@ -136,7 +116,9 @@
             kernel_id = yield gen.Task(km.new_session_async)
             data = {"ws_url": ws_url, "kernel_id": kernel_id}
             self.write(self.permissions(data))
+            self.set_cookie("accepted_tos", "true", expires_days=365)
             self.finish()
+
 
     def delete(self, kernel_id):
         self.application.km.end_session(kernel_id)
@@ -150,13 +132,13 @@
 
     def permissions(self, data=None):
         if "frame" not in self.request.arguments:
-            self.set_header("Access-Control-Allow-Origin", "*");
+            self.set_header("Access-Control-Allow-Origin", self.request.headers.get("Origin", "*"))
+            self.set_header("Access-Control-Allow-Credentials", "true")
             self.set_header("Access-Control-Allow-Methods", "POST, GET, OPTIONS, DELETE")
         else:
             data = '<script>parent.postMessage(%r,"*");</script>' % (json.dumps(data),)
             self.set_header("Content-Type", "text/html")
         return data
->>>>>>> 8057582b
 
 class KernelConnection(sockjs.tornado.SockJSConnection):
     def __init__(self, session):
