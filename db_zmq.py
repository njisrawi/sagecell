"""
The MongoDB database has the following structure:

  - code table
     - device -- the device id for the process.  This is -1 if no device has been assigned yet.
     - input -- the code to execute.
  - messages: a series of messages in ipython format
  - ipython: a table to keep track of ipython ports for tab completion.  Usable when there is a single long-running ipython dedicated session for each computation.
  - sessions: a table listing, for each session, which device is assigned to the session

"""

import db
import zmq
from uuid import uuid4

def db_method(method_name, kwarg_keys):
    def f(self, **kwargs):
<<<<<<< HEAD
        self.c.send_json({'header': {'msg_id': str(uuid4())},
=======
        print 'IN ZMQ DB'
        msg={'header': {'msg_id': str(uuid4())},
>>>>>>> d5ad0eb6
                          'msg_type': method_name,
                          'content': dict([(kw,kwargs[kw]) for kw in kwarg_keys])}
        print "Sending",msg
        self.c.send_json(msg)
        # wait for output back
        output=self.c.recv_pyobj()
        print "Received: ",output
        return output
    return f

class DB(db.DB):
    def __init__(self, *args, **kwds):
        #TODO: use authentication keys
<<<<<<< HEAD
        self.context=kwds['context']
        self.rep=self.context.socket(zmq.REP)
        self.rep.connect(kwds['socket'])
        db.DB.__init__(self, self.rep)
        print self.c
=======
        self.context=zmq.Context()
        self.req=self.context.socket(zmq.REQ)
        print "ZMQ connecting to ",kwds['socket']
        self.req.connect(kwds['socket'])
        db.DB.__init__(self, self.req)
        print "Started ZMQ DB"

>>>>>>> d5ad0eb6
        
    new_input_message = db_method('new_input_message', ['msg'])
    get_input_messages = db_method('get_input_messages', ['device', 'limit'])
    close_session = db_method('close_session', ['device', 'session'])
    get_messages = db_method('get_messages', ['id','sequence'])
    add_messages = db_method('add_messages', ['id', 'messages'])

    def set_ipython_ports(self, kernel):
        self.c.ipython.remove()
        self.c.ipython.insert({"pid":kernel[0].pid, "xreq":kernel[1], "sub":kernel[2], "rep":kernel[3]})
    
    def get_ipython_port(self, channel):
        return self.c.ipython.find().next()[channel]
<|MERGE_RESOLUTION|>--- conflicted
+++ resolved
@@ -16,12 +16,8 @@
 
 def db_method(method_name, kwarg_keys):
     def f(self, **kwargs):
-<<<<<<< HEAD
         self.c.send_json({'header': {'msg_id': str(uuid4())},
-=======
-        print 'IN ZMQ DB'
         msg={'header': {'msg_id': str(uuid4())},
->>>>>>> d5ad0eb6
                           'msg_type': method_name,
                           'content': dict([(kw,kwargs[kw]) for kw in kwarg_keys])}
         print "Sending",msg
@@ -35,21 +31,12 @@
 class DB(db.DB):
     def __init__(self, *args, **kwds):
         #TODO: use authentication keys
-<<<<<<< HEAD
         self.context=kwds['context']
-        self.rep=self.context.socket(zmq.REP)
-        self.rep.connect(kwds['socket'])
-        db.DB.__init__(self, self.rep)
-        print self.c
-=======
-        self.context=zmq.Context()
         self.req=self.context.socket(zmq.REQ)
         print "ZMQ connecting to ",kwds['socket']
         self.req.connect(kwds['socket'])
         db.DB.__init__(self, self.req)
         print "Started ZMQ DB"
-
->>>>>>> d5ad0eb6
         
     new_input_message = db_method('new_input_message', ['msg'])
     get_input_messages = db_method('get_input_messages', ['device', 'limit'])
