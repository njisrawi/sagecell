(function($) {
// Make a global sagecell namespace for our functions
window.sagecell = {};

if (!document.head) {
    document.head = document.getElementsByTagName("head")[0];
}

sagecell.init = function (callback) {
    if (sagecell.dependencies_loaded !== undefined)
        return;
    var load = function ( config ) {
        // We can't use the jquery .append to load javascript because then the script tag disappears.  At least mathjax depends on the script tag 
        // being around later to get the mathjax path.  See http://stackoverflow.com/questions/610995/jquery-cant-append-script-element.
        var script = document.createElement( 'script' );
        if (config.type!==undefined) {
            script.type = config.type;
        } else {
            script.type="text/javascript";
        }
        if (config.src!==undefined) { script.src = config.src; }
        if (config.text!==undefined) {script.text = config.text;}
        document.getElementsByTagName("head")[0].appendChild(script);
    };

    sagecell.init_callback = callback
    sagecell.dependencies_loaded = false;

    // many stylesheets that have been smashed together into all.min.css
    var stylesheets = [{{url_for(".static", filename="all.min.css", _external=True)|tojson|safe}},
                       {{url_for(".static", filename="jqueryui/css/sage/jquery-ui-1.8.17.custom.css", _external=True)|tojson|safe}},
                       {{url_for(".static", filename="colorpicker/css/colorpicker.css", _external=True)|tojson|safe}}];
    for (var i = 0; i < stylesheets.length; i++) {
        document.head.appendChild(sagecell.functions.createElement("link",
                {rel: "stylesheet", href: stylesheets[i]}));
    }

    // Mathjax.  We need a separate script tag for mathjax since it later comes back and looks at the script tag.
<<<<<<< HEAD
    load({'text': 'MathJax.Hub.Config({  \n\
          extensions: ["jsMath2jax.js", "tex2jax.js"],\n\
          tex2jax: {\n\
           inlineMath: [ ["$","$"], ["\\\\(","\\\\)"] ],\n\
           displayMath: [ ["$$","$$"], ["\\\\[","\\\\]"] ],\n\
           processEscapes: true}\n\
          });\n\
          // SVG backend does not work for IE version < 9, so switch if the default is SVG\n\
          //if (MathJax.Hub.Browser.isMSIE && (document.documentMode||0) < 9) {\n\
          //  MathJax.Hub.Register.StartupHook("End Config",function () {\n\
          //    var settings = MathJax.Hub.config.menuSettings;\n\
          //    if (!settings.renderer) {settings.renderer = "HTML-CSS"}\n\
          //  });\n\
          //}', 
=======
    load({'text': 'MathJax.Hub.Config({  ' +
          'extensions: ["jsMath2jax.js", "tex2jax.js"],' + 
          'tex2jax: {' +
          ' inlineMath: [ ["$","$"], ["\\\\(","\\\\)"] ],' +
          ' displayMath: [ ["$$","$$"], ["\\\\[","\\\\]"] ],' +
          ' processEscapes: true,' +
          ' processEnvironments: false}' +
          '});' +
          '// SVG backend does not work for IE version < 9, so switch if the default is SVG' +
          '//if (MathJax.Hub.Browser.isMSIE && (document.documentMode||0) < 9) {' +
          '//  MathJax.Hub.Register.StartupHook("End Config",function () {' +
          '//    var settings = MathJax.Hub.config.menuSettings;' +
          '//    if (!settings.renderer) {settings.renderer = "HTML-CSS"}' +
          '//  });' +
          '//}', 
>>>>>>> 328e4f25
          'type': 'text/x-mathjax-config'});
    load({'src': "{{- url_for('.static',filename='mathjax/MathJax.js', _external=True, config='TeX-AMS-MML_HTMLorMML') -}}"});

    // many prerequisites that have been smashed together into all.min.js
    load({'src': "{{- url_for('.static', filename='all.min.js', _external=True) -}}"});
    sagecell.fileInput = sagecell.functions.createElement("input",
            {"type": "file", "multiple": "true", "name": "file"});
    sagecell.fileInput.style.position = "absolute";
    sagecell.fileInput.style.top = sagecell.fileInput.style.right = "-10px";
    sagecell.fileInput.style.fontSize = "100px";
    $(sagecell.fileInput).fadeTo(0, 0);
};

sagecell.sagecell_dependencies_callback = function () {
    sagecell.dependencies_loaded = true;
    if (sagecell.init_callback !== undefined) {
        sagecell.init_callback();
    }
};

sagecell.makeSagecell = function (args) {
    var defaults;
    var settings = {};
    if (args === undefined) {
        args = {};
    }
    if (args.inputLocation === undefined) {
        throw "Must specify an inputLocation!";
    }
    if (args.outputLocation === undefined) {
        args.outputLocation = args.inputLocation;
    }
    if (args.code === undefined) {
        if (args.codeLocation !== undefined) {
            args.code = $(args.codeLocation).html();
        } else {
            args.code = $(args.inputLocation).children("script").html();
        }
    }
    defaults = {"editor": "codemirror",
                "evalButtonText": "Evaluate",
                "hide": [],
                "replaceOutput": true,
                "sageMode": true};
    if (args.template !== undefined) {
        settings = $.extend(settings, defaults, args.template, args)
        if (args.template.hide !== undefined) {
            settings.hide.concat(args.template.hide);
        }
    } else {
        settings = $.extend(settings, defaults, args);
    }
    setTimeout(function waitForLoad() {
        // Wait for CodeMirror to load before using the $ function
        // Could we use MathJax Queues for this?
        // We have to do something special here since Codemirror is loaded dynamically,
        // so it may not be ready even though the page is loaded and ready.
        if (!sagecell.dependencies_loaded) {
            if (sagecell.dependencies_loaded === undefined) {
                sagecell.init();
            }
            setTimeout(waitForLoad, 100);
            return false;
        }
        var body = {% filter tojson %}{% include "sagecell.html" %}{% endfilter %};
        $(function() {
            var hide = settings.hide;
            var inputLocation = $(settings.inputLocation);
            var outputLocation = $(settings.outputLocation);
            var evalButtonText = settings.evalButtonText;

            inputLocation.addClass("sagecell");
            outputLocation.addClass("sagecell");
            inputLocation.html(body);
            inputLocation.find(".sagecell_commands").val(settings.code);
            if (inputLocation !== outputLocation) {
                inputLocation.find(".sagecell_output_elements").appendTo(outputLocation);
            }
            outputLocation.find(".sagecell_output_elements").hide();
            var hideAdvanced = {};
            var hideable = {"in": {"computationID": true, "editor": true,
                                   "editorToggle": true,  "files": true,
                                   "evalButton": true,    "sageMode": true},
                            "out": {"output": true,       "messages": true,
                                    "sessionTitle": true, "done": true,
                                    "sessionFiles": true, "sessionFilesTitle": true,
                                    "permalinks": true}};
            var hidden_out = [];
            for (var i = 0, i_max = hide.length; i < i_max; i++) {
                if (hide[i] in hideable["in"]) {
                    inputLocation.find(".sagecell_"+hide[i]).css("display", "none");
                    // TODO: make the advancedFrame an option to hide, then delete
                    // this hideAdvanced hack
                    if (hide[i] === 'files' || hide[i] === 'sageMode') {
                        hideAdvanced[hide[i]] = true;
                    }
                } else if (hide[i] in hideable["out"]) {
                    hidden_out.push(settings.outputLocation + " .sagecell_" + hide[i]);
                }
            }
            if (hideAdvanced.files && hideAdvanced.sageMode) {
                inputLocation.find(".sagecell_advancedFrame").css("display", "none");
            }
            if (hidden_out.length > 0) {
                var s = document.createElement("style");
                var css = hidden_out.join(", ") + " {display: none;}";
                s.setAttribute("type", "text/css");
                if (s.styleSheet) {
                    s.styleSheet.cssText = css;
                } else {
                    s.appendChild(document.createTextNode(css));
                }
                document.head.appendChild(s);
            }
            if (evalButtonText !== undefined) {
                inputLocation.find(".sagecell_evalButton").text(evalButtonText);
            }
            sagecell.initCell(settings);
        });
    }, 100);
    return settings;
};

sagecell.initCell = (function(sagecellInfo) {
    var inputLocation = $(sagecellInfo.inputLocation);
    var outputLocation = $(sagecellInfo.outputLocation);
    var editor = sagecellInfo.editor;
    var replaceOutput = sagecellInfo.replaceOutput;
    var sageMode = inputLocation.find(".sagecell_sageModeCheck");
    var textArea = inputLocation.find(".sagecell_commands");
    var files = [];
    var editorData, temp;

    if (sagecellInfo.code !== undefined) {
        textArea.val(sagecellInfo.code);
    }
    if (! sagecellInfo.sageMode) {
        sageMode.attr("checked", false);
    }

    /* Saving the state and restoring it seems more confusing than necessary for new users.
       There also seems to be a bug; if the sage mode checkbox is unchecked, it seems that it defaults to that
       from then on.
    try {
        if (textArea.val().length == 0 && sessionStorage[inputLocationName+"_editorValue"]!== undefined) {
            textArea.val(sessionStorage.getItem(inputLocationName+"_editorValue"));
        }
        if (sessionStorage[inputLocationName+"_sageModeCheck"]!==undefined) {
            sageMode.attr("checked", sessionStorage.getItem(inputLocationName+"_sageModeCheck")===true);
        }
        sageMode.change(function(e) {
            sessionStorage.setItem(inputLocationName+"_sageModeCheck",$(e.target).attr("checked")==="checked");
        });
    } catch(e) {}
    */

    temp = this.renderEditor(editor, inputLocation);
    editor = temp[0];
    editorData = temp[1];
    inputLocation.find(".sagecell_editorToggle").click(function () {
        temp = sagecell.toggleEditor(editor, editorData, inputLocation);
        editor = temp[0];
        editorData = temp[1];
        return false;
    });
    inputLocation.find(".sagecell_advancedTitle").click(function () {
        inputLocation.find('.sagecell_advancedFields').slideToggle();
        return false;
    });
    function fileRemover(i, li) {
        return function () {
            delete files[i];
            li.parentNode.removeChild(li);
        }
    }
    var fileButton = inputLocation.find(".sagecell_addFile");
    var input = sagecell.fileInput.cloneNode(false);
    // Create a transparent file input box on top of the "Add file" button
    // so that when the user clicks the button, the file selection dialog will open.
    var span = sagecell.functions.createElement("span", {}, [input]);
    span.style.position = "relative";
    span.style.overflow = "hidden";
    span.style.display = "inline-block";
    span.style.verticalAlign = "top";
    var events = {
        "mouseenter": function () {
            fileButton.addClass("sagecell_button_hover");
        },
        "mouseleave": function () {
            fileButton.removeClass("sagecell_button_hover");
        },
        "mousedown": function () {
            fileButton.addClass("sagecell_button_click");
        },
        "change": function () {
            var delButton = sagecell.functions.createElement("span",
                    {"title": "Remove file"});
            $(delButton).addClass("sagecell_deleteButton");
            var fileList = inputLocation.find(".sagecell_fileList");
            var li = document.createElement("li");
            li.appendChild(delButton.cloneNode(false));
            li.appendChild(document.createElement("span"));
            $(li.childNodes[1]).addClass("sagecell_fileName");
            if (input.files) {
                for (var i = 0; i < input.files.length; i++) {
                    if (window.FormData) {
                        var f = li.cloneNode(true);
                        files.push(input.files[i]);
                        f.childNodes[1].appendChild(
                                document.createTextNode(input.files[i].name));
                        $(f.childNodes[0]).click(fileRemover(files.length - 1, f));
                        fileList.append(f);
                    } else {
                        li.childNodes[1].appendChild(
                                document.createTextNode(input.files[i].name));
                        if (i < input.files.length - 1) {
                            li.childNodes[1].appendChild(document.createElement("br"));
                        }
                    }
                }
                if (!window.FormData) {
                    files.push(input);
                    $(li.childNodes[0]).click(fileRemover(files.length - 1, li));
                    if (input.files.length > 1) {
                        li.childNodes[0].setAttribute("title", "Remove files")
                    }
                    fileList.append(li);
                }
            } else {
                files.push(input);
                li.childNodes[1].appendChild(document.createTextNode(
                        input.value.substr(input.value.lastIndexOf("\\") + 1)));
                $(li.childNodes[0]).click(fileRemover(files.length - 1, li));
                fileList.append(li);
            }
            var newInput = sagecell.fileInput.cloneNode(false);
            $(newInput).bind(events);
            input.parentNode.replaceChild(newInput, input);
            input = newInput;
        }
    };
    $(input).bind(events);
    $(document).mouseup(function () {
        fileButton.removeClass("sagecell_button_click");
    });
    fileButton.before(span);
    span.appendChild(fileButton[0]);
    inputLocation.find(".sagecell_clearFiles").click(function () {
        files = [];
        inputLocation.find(".sagecell_fileList").empty();
        return false;
    });

    $(".sagecell_selectorButton").live("hover", function (e) {
        $(e.target).addClass("ui-state-hover");
    });
    $(".sagecell_selectorButton").live("focus", function (e) {
        $(e.target).addClass("ui-state-focus");
    });
    $(".sagecell_selectorButton").live("blur", function (e) {
        $(e.target).removeClass("ui-state-focus");
    });

    sagecellInfo.submit = function() {
        // TODO: actually make the JSON execute request message here.
        if (replaceOutput) {
            outputLocation.find(".sagecell_output").empty();
        }

        if (editorData.save !== undefined) {
            editorData.save();
        }
        var data = {"commands": JSON.stringify(textArea.val()),
                    "msg_id": sagecell.functions.uuid4()}
        if (inputLocation.find(".sagecell_sageModeCheck")[0].checked) {
            data["sage_mode"] = "on";
        }
        function callback(response) {
            response = JSON.parse(response);
            outputLocation.find(".sagecell_codeurl").attr("href", response.codeurl);
            outputLocation.find(".sagecell_zipurl").attr("href", response.zipurl);
            outputLocation.find(".sagecell_queryurl").attr("href", response.queryurl);
            new sagecell.Session(outputLocation, ".sagecell_output", response.session_id,
                    inputLocation.find(".sagecell_sageModeCheck").attr("checked"));
            outputLocation.find(".sagecell_computationID span").append(response.session_id);
            outputLocation.find(".sagecell_output_elements").show();
        }
        sagecell.sendRequest("POST", sagecell.$URL.evaluate, data, callback, files);
    };

    inputLocation.find(".sagecell_evalButton").click(sagecellInfo.submit);
    if (sagecellInfo.code && sagecellInfo.autoeval) {
        sagecellInfo.submit();
    }
    return sagecellInfo;
});

sagecell.sendRequest = function (method, url, data, callback, files) {
    method = method.toUpperCase();
    var hasFiles = false;
    if (files === undefined) {
        files = [];
    }
    for (var i = 0; i < files.length; i++) {
        if (files[i]) {
            hasFiles = true;
            break;
        }
    }
    var xhr = new XMLHttpRequest();
    var isXDomain = sagecell.$URL.root !== location.protocol + "//" + location.host + "/";
    var fd = undefined;
    if (method === "GET") {
        data.rand = Math.random().toString();
    }
    if (window.FormData && method !== "GET") {
        fd = new FormData();
        for (var k in data) {
            if (data.hasOwnProperty(k)) {
                fd.append(k, data[k]);
            }
        }
        for (var i = 0; i < files.length; i++) {
            if (files[i]) {
                fd.append("file", files[i]);
            }
        }
    } else {
        fd = "";
        for (var k in data) {
            if (data.hasOwnProperty(k)) {
                fd += "&" + encodeURIComponent(k) + "=" + encodeURIComponent(data[k]);
            }
        }
        fd = fd.substr(1);
        if (fd.length > 0 && method === "GET") {
            url += "?" + fd;
            fd = undefined;
        }
    }
    if (window.FormData || !(isXDomain || hasFiles)) {
        xhr.open(method, url, true);
        xhr.onreadystatechange = function () {
            if (xhr.readyState === 4 /* DONE */) {
                callback(xhr.responseText);
            }
        };
        if (typeof fd === "string") {
            xhr.setRequestHeader("Content-type", "application/x-www-form-urlencoded");
        }
        xhr.send(fd);
    } else if (method === "GET") {
        url += (url.indexOf("?") === -1 ? "?" : "&") + "callback=?";
        $.getJSON(url, data, callback);
    } else {
        var iframe = document.createElement("iframe");
        iframe.name = sagecell.functions.uuid4();
        var form = sagecell.functions.createElement("form",
                {"method": method, "action": url, "target": iframe.name});
        for (var k in data) {
            if (data.hasOwnProperty(k)) {
                form.appendChild(sagecell.functions.createElement("input",
                        {"name": k, "value": data[k]}));
            }
        }
        form.appendChild(sagecell.functions.createElement("input",
                {"name": "frame", "value": "on"}));
        if (hasFiles) {
            form.setAttribute("enctype", "multipart/form-data");
            for (var i = 0; i < files.length; i++) {
                if (files[i]) {
                    form.setAttribute("enctype", "multipart/form-data");
                    form.appendChild(files[i]);
                }
            }
        }
        form.style.display = iframe.style.display = "none";
        document.body.appendChild(iframe);
        document.body.appendChild(form);
        function listen(evt) {
            if (evt.source === iframe.contentWindow &&
                evt.origin + "/" === sagecell.$URL.root) {
                if (window.removeEventListener) {
                    removeEventListener("message", listen);
                } else {
                    detachEvent("onmessage", listen);
                }
                callback(evt.data);
                document.body.removeChild(iframe);
            }
        }
        if (window.addEventListener) {
            window.addEventListener("message", listen);
        } else {
            window.attachEvent("onmessage", listen);
        }
        form.submit();
        document.body.removeChild(form);
    }
}

sagecell.deleteSagecell = function (sagecellInfo) {
    $(sagecellInfo.inputLocation).remove();
    $(sagecellInfo.outputLocation).remove();
};

sagecell.moveInputForm = function (sagecellInfo) {
    var moved = sagecell.functions.createElement("div", {"id": "sagecell_moved"});
    moved.style.display = "none";
    $(document.body).append(moved);
    $(sagecellInfo.inputLocation).contents().appendTo($(moved));
};

sagecell.restoreInputForm = function (sagecellInfo) {
    var moved = $("#sagecell_moved");
    moved.contents().appendTo(sagecellInfo.inputLocation);
    moved.remove();
};

sagecell.renderEditor = function (editor, inputLocation) {
    var editorData;

    if (editor === "textarea") {
        editorData = editor;
    } else if (editor === "textarea-readonly") {
        editorData = editor;
        inputLocation.find(".sagecell_commands").attr("readonly", "readonly");
    } else {
        var readOnly = false;
        if (editor == "codemirror-readonly") {
            readOnly = true;
        } else {
            editor = "codemirror";
        }
        editorData = CodeMirror.fromTextArea(
            inputLocation.find(".sagecell_commands").get(0),
            {mode: "python",
             indentUnit: 4,
             tabMode: "shift",
             lineNumbers: true,
             matchBrackets: true,
             readOnly: readOnly,
             extraKeys: {'Shift-Enter': function (editor) {
                 editor.save();
                 inputLocation.find(".sagecell_evalButton").click();
             }},
             onKeyEvent: function (editor, event) {
                 editor.save();
                /* Saving state and restoring it seems more confusing for new users, so we're commenting it out for now.
                try {
                    sessionStorage.removeItem(inputLocationName+"_editorValue");
                    sessionStorage.setItem(inputLocationName+"_editorValue", inputLocation.find(".sagecell_commands").val());
                } catch (e) {
                    // if we can't store, don't do anything, e.g. if cookies are blocked
                }
                */
            }});
    }
    return [editor, editorData];
};

sagecell.toggleEditor = function (editor, editorData, inputLocation) {
    var editable = ["textarea", "codemirror"];
    var temp;

    if ($.inArray(editor, editable) !== -1) {
        if (editor === "codemirror") {
            editorData.toTextArea();
            editor = editorData = "textarea";
        } else {
            editor = "codemirror";
            temp = this.renderEditor(editor, inputLocation);
            editorData = temp[1];
        }
    } else {
        if (editor === "codemirror-readonly") {
            editorData.toTextArea();
            editor = "textarea-readonly";
            temp = this.renderEditor(editor, inputLocation);
            editorData = temp[1];
        } else {
            editor = "codemirror-readonly";
            temp = this.renderEditor(editor, inputLocation);
            editorData = temp[1];
        }
    }
    return [editor, editorData];
};

sagecell.templates = {
    "minimal": { // for an evaluate button and nothing else.
        "editor": "textarea-readonly",
        "hide": ["computationID", "editor", "editorToggle", "files",
                 "messages", "sageMode", "sessionTitle", "done",
                 "sessionFilesTitle"],
        "replaceOutput": true
    },
    "restricted": { // to display/evaluate code that can't be edited.
        "editor": "codemirror-readonly",
        "hide": ["computationID", "editorToggle", "files", "messages",
                 "sageMode", "sessionTitle", "done", "sessionFilesTitle"],
        "replaceOutput": true
    }
};

// Various utility functions for the Single Cell Server
sagecell.functions = {
    // Create UUID4-compliant ID (based on stackoverflow answer)
    //http://stackoverflow.com/questions/105034/how-to-create-a-guid-uuid-in-javascript
    "uuid4": function() {
        var uuid = 'xxxxxxxx-xxxx-4xxx-yxxx-xxxxxxxxxxxx';
        return uuid.replace(/[xy]/g, function(c) {
            var r = Math.random()*16|0, v = c == 'x' ? r : (r&0x3|0x8);
            return v.toString(16);
        });
    },

    // MIT-licensed by John Resig
    // http://ejohn.org/blog/simple-class-instantiation/)
    "makeClass": function() {
        return function(args){
            if ( this instanceof arguments.callee ) {
                if ( typeof this.init == "function" )
                    this.init.apply( this, args.callee ? args : arguments );
            } else
                return new arguments.callee( arguments );
        };
    },

    // Colorize tracebacks
    "colorizeTB": (function(){
        var color_codes = {"30":"black",
                           "31":"red",
                           "32":"green",
                           "33":"goldenrod",
                           "34":"blue",
                           "35":"purple",
                           "36":"darkcyan",
                           "37":"gray"};
        return function(text) {
            var color, result = "";
            text=text.split("\u001b[");
            for (var i = 0, i_max = text.length; i < i_max; i++) {
                if(text[i]=="")
                    continue;
                color=text[i].substr(0,text[i].indexOf("m")).split(";");
                if(color.length==2) {
                    result+="<span style=\"color:"+color_codes[color[1]];
                    if(color[0]==1)
                        result+="; font-weight:bold";
                    result+="\">"+text[i].substr(text[i].indexOf("m")+1)+"</span>";
                } else
                    result+=text[i].substr(text[i].indexOf("m")+1);
            }
            return result;
        }
    })(),
    "createElement": function (type, attrs, children) {
        var node = document.createElement(type);
        for (var k in attrs) {
            if (attrs.hasOwnProperty(k)) {
                node.setAttribute(k, attrs[k]);
            }
        }
        if (children) {
            for (var i = 0; i < children.length; i++) {
                node.appendChild(children[i]);
            }
        }
        return node;
    }
};

// Make the script root available to jquery
sagecell.$URL={'root': {{request.url_root|tojson|safe}},
        'evaluate': {{url_for('evaluate',_external=True)|tojson|safe}},
        'powered_by_img': {{url_for('.static', filename = 'sagelogo.png', _external=True)|tojson|safe}},
        'output_poll': {{url_for('output_poll',_external=True)|tojson|safe}},
        'output_long_poll': {{url_for('output_long_poll',_external=True)|tojson|safe}}};

// Purely for backwards compability
window.singlecell = window.sagecell;
window.singlecell.makeSinglecell = window.singlecell.makeSagecell;
})(jQuery);<|MERGE_RESOLUTION|>--- conflicted
+++ resolved
@@ -36,13 +36,13 @@
     }
 
     // Mathjax.  We need a separate script tag for mathjax since it later comes back and looks at the script tag.
-<<<<<<< HEAD
     load({'text': 'MathJax.Hub.Config({  \n\
           extensions: ["jsMath2jax.js", "tex2jax.js"],\n\
           tex2jax: {\n\
            inlineMath: [ ["$","$"], ["\\\\(","\\\\)"] ],\n\
            displayMath: [ ["$$","$$"], ["\\\\[","\\\\]"] ],\n\
-           processEscapes: true}\n\
+           processEscapes: true,\n\
+           processEnvironments: false}\n\
           });\n\
           // SVG backend does not work for IE version < 9, so switch if the default is SVG\n\
           //if (MathJax.Hub.Browser.isMSIE && (document.documentMode||0) < 9) {\n\
@@ -51,23 +51,6 @@
           //    if (!settings.renderer) {settings.renderer = "HTML-CSS"}\n\
           //  });\n\
           //}', 
-=======
-    load({'text': 'MathJax.Hub.Config({  ' +
-          'extensions: ["jsMath2jax.js", "tex2jax.js"],' + 
-          'tex2jax: {' +
-          ' inlineMath: [ ["$","$"], ["\\\\(","\\\\)"] ],' +
-          ' displayMath: [ ["$$","$$"], ["\\\\[","\\\\]"] ],' +
-          ' processEscapes: true,' +
-          ' processEnvironments: false}' +
-          '});' +
-          '// SVG backend does not work for IE version < 9, so switch if the default is SVG' +
-          '//if (MathJax.Hub.Browser.isMSIE && (document.documentMode||0) < 9) {' +
-          '//  MathJax.Hub.Register.StartupHook("End Config",function () {' +
-          '//    var settings = MathJax.Hub.config.menuSettings;' +
-          '//    if (!settings.renderer) {settings.renderer = "HTML-CSS"}' +
-          '//  });' +
-          '//}', 
->>>>>>> 328e4f25
           'type': 'text/x-mathjax-config'});
     load({'src': "{{- url_for('.static',filename='mathjax/MathJax.js', _external=True, config='TeX-AMS-MML_HTMLorMML') -}}"});
 
