--- conflicted
+++ resolved
@@ -133,82 +133,48 @@
             if (inputLocation !== outputLocation) {
                 inputLocation.find(".sagecell_output_elements").appendTo(outputLocation);
             }
-<<<<<<< HEAD
             outputLocation.find(".sagecell_output_elements").hide();
-            var hideAdvanced = {};
-            var hideable = {"in": {"computationID": true, "editor": true,
-                                   "editorToggle": true,  "files": true,
-                                   "evalButton": true,    "sageMode": true},
-                            "out": {"output": true,       "messages": true,
-                                    "sessionTitle": true, "done": true,
-                                    "sessionFiles": true, "sessionFilesTitle": true,
-                                    "permalinks": true}};
-            var hidden_out = [];
-            for (var i = 0, i_max = hide.length; i < i_max; i++) {
-                if (hide[i] in hideable["in"]) {
-                    inputLocation.find(".sagecell_"+hide[i]).css("display", "none");
-                    // TODO: make the advancedFrame an option to hide, then delete
-                    // this hideAdvanced hack
-                    if (hide[i] === 'files' || hide[i] === 'sageMode') {
-                        hideAdvanced[hide[i]] = true;
-                    }
-                } else if (hide[i] in hideable["out"]) {
-                    hidden_out.push(settings.outputLocation + " .sagecell_" + hide[i]);
-                }
-            }
-            if (hideAdvanced.files && hideAdvanced.sageMode) {
-                inputLocation.find(".sagecell_advancedFrame").css("display", "none");
-            }
-            if (hidden_out.length > 0) {
-                var s = document.createElement("style");
-                var css = hidden_out.join(", ") + " {display: none;}";
-                s.setAttribute("type", "text/css");
-                if (s.styleSheet) {
-                    s.styleSheet.cssText = css;
-                } else {
-                    s.appendChild(document.createTextNode(css));
-                }
-                document.head.appendChild(s);
-            }
-            if (evalButtonText !== undefined) {
-                inputLocation.find(".sagecell_evalButton").text(evalButtonText);
-=======
             if (settings.mode === "debug") {
                 console.warn("Running the Sage Cell in debug mode!");
             } else {
-                hideAdvanced={};
+                var hideAdvanced = {};
+                var hideable = {"in": {"computationID": true, "editor": true,
+                                       "editorToggle": true,  "files": true,
+                                       "evalButton": true,    "sageMode": true},
+                                "out": {"output": true,       "messages": true,
+                                        "sessionTitle": true, "done": true,
+                                        "sessionFiles": true, "sessionFilesTitle": true,
+                                        "permalinks": true}};
+                var hidden_out = [];
                 for (var i = 0, i_max = hide.length; i < i_max; i++) {
-                    if (hide[i] === 'computationID' ||
-                        hide[i] === 'editor' ||
-                        hide[i] === 'editorToggle' ||
-                        hide[i] === 'files' ||
-                        hide[i] === 'evalButton' ||
-                        hide[i] === 'sageMode') {
-                        $(inputLocation+" .sagecell_"+hide[i]).css("display", "none");
+                    if (hide[i] in hideable["in"]) {
+                        inputLocation.find(".sagecell_"+hide[i]).css("display", "none");
                         // TODO: make the advancedFrame an option to hide, then delete
                         // this hideAdvanced hack
                         if (hide[i] === 'files' || hide[i] === 'sageMode') {
-                            hideAdvanced[hide[i]]=true;
+                            hideAdvanced[hide[i]] = true;
                         }
-                    } else if (hide[i] === 'output' ||
-                               hide[i] === 'messages' ||
-                               hide[i] === 'sessionTitle') {
-                        $(outputLocation+" .sagecell_"+hide[i]).css("display", "none");
-                        $('head').append("<style type='text/css'> "+outputLocation+" .sagecell_"+hide[i]+ "{display: none;} </style>");
-
-                    } else if (hide[i] === 'done' ||
-                               hide[i] === 'sessionFiles' ||
-                               hide[i] === 'sessionFilesTitle') {
-                        settings.hideDynamic.push(".sagecell_"+hide[i]);
+                    } else if (hide[i] in hideable["out"]) {
+                        hidden_out.push(settings.outputLocation + " .sagecell_" + hide[i]);
                     }
                 }
-                if (hideAdvanced.files === true && hideAdvanced.sageMode === true) {
-                    $(inputLocation+" .sagecell_advancedFrame").css("display", "none");
-                }
-            }
-            if (typeof(evalButtonText) !== "undefined") {
-                $(inputLocation + " .sagecell_evalButton").val(evalButtonText);
->>>>>>> 733673fc
+                if (hideAdvanced.files && hideAdvanced.sageMode) {
+                    inputLocation.find(".sagecell_advancedFrame").css("display", "none");
+                }
+                if (hidden_out.length > 0) {
+                    var s = document.createElement("style");
+                    var css = hidden_out.join(", ") + " {display: none;}";
+                    s.setAttribute("type", "text/css");
+                    if (s.styleSheet) {
+                        s.styleSheet.cssText = css;
+                    } else {
+                        s.appendChild(document.createTextNode(css));
+                    }
+                    document.head.appendChild(s);
+                }
+            }
+            if (evalButtonText !== undefined) {
+                inputLocation.find(".sagecell_evalButton").text(evalButtonText);
             }
             sagecell.initCell(settings);
         });
