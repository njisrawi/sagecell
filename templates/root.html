{% extends 'base.html' %}
{% block body %}
 <form id="command_form" action="">
<<<<<<< HEAD
  <!-- TODO: Use CodeMirror version 2 -->
=======
  <!-- TODO: Use CodeMirror -->
>>>>>>> 32d59634
  <textarea rows="20" cols="150" name="commands" id="commands"></textarea><br>
  <input type="submit" value="submit">
 </form>


Computation ID: <div id="computation_id"></div>
<br/>
<div id="output"><br/><br/></div>

<a href="{{url_for('answers')}}">All commands in database</a>

{% endblock body %}<|MERGE_RESOLUTION|>--- conflicted
+++ resolved
@@ -1,12 +1,8 @@
 {% extends 'base.html' %}
 {% block body %}
  <form id="command_form" action="">
-<<<<<<< HEAD
-  <!-- TODO: Use CodeMirror version 2 -->
-=======
-  <!-- TODO: Use CodeMirror -->
->>>>>>> 32d59634
-  <textarea rows="20" cols="150" name="commands" id="commands"></textarea><br>
+ <!-- TODO: Use CodeMirror version 2 -->
+ <textarea rows="20" cols="150" name="commands" id="commands"></textarea><br>
   <input type="submit" value="submit">
  </form>
 
