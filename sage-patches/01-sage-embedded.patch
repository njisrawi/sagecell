# HG changeset patch
# User Jason Grout <jason.grout@drake.edu>
# Date 1309542233 18000
# Node ID 4897dc1aa08855a8fa8672e4c831e05d35af0dc7
# Parent 7081655980d69e2295c3164d64a2b12b0088457d
imported patch embedded.patch

diff --git a/sage/databases/sql_db.py b/sage/databases/sql_db.py
--- a/sage/databases/sql_db.py
+++ b/sage/databases/sql_db.py
@@ -353,6 +353,7 @@
     global p
     p = 0
     def row_str(row, html):
+        #TODO: 
         f = 0
         global p
         cur_str = []
@@ -360,10 +361,7 @@
             if index in pcol_index:
                 if html:
                     plot = pcol_map[p%len(pcol_map)](row[index])
-                    plot.save('%d.png'%p, figsize=[1,1])
-                    field_val = '     <td bgcolor=white align=center> ' \
-                        + '%s <br> <img src="cell://%d.png"> '%(row[index],p) \
-                        + '</td>\n'
+                    field_val = plot.show(figsize=[1,1])
                     p += 1
                 else:
                     raise NotImplementedError('Cannot display plot on ' \
@@ -377,26 +375,19 @@
                     f += 1
                 else:
                     field_val = row[index]
-                if html:
-                    field_val = '     <td bgcolor=white align=center> ' \
-                        + str(field_val) + ' </td>\n'
-                else:
+                if not html:
                     field_val = str(field_val).ljust(max_field_size)
             cur_str.append(field_val)
-        return ' '.join(cur_str)
+        if html:
+            return cur_str
+        else:
+            return ' '.join(cur_str)
 
-    from sage.server.support import EMBEDDED_MODE
-    if EMBEDDED_MODE or ('html_table' in kwds and kwds['html_table']):
+    import sage.misc.misc as misc    
+    if misc.EMBEDDED_MODE or (kwds.has_key('html_table') and kwds['html_table']):
         # Notebook Version
-        ret = '<html><!--notruncate-->\n'
-        ret += '  <table bgcolor=lightgrey cellpadding=0>\n'
-        ret += '    <tr>\n      <td bgcolor=white align=center> '
-        ret += (' </td>\n      <td bgcolor=white ' \
-               + 'align=center> ').join(col_titles)
-        ret += ' </td>\n    </tr>\n'
-        ret += '\n'.join(['    <tr>\n ' + row_str(row, True) + '    </tr>' \
-               for row in cur])
-        ret += '\n  </table>\n</html>'
+        import html
+        ret = html.table_str([row_str(row,True) for row in cur], header=col_titles)
     else:
         # Command Prompt Version
         ret = ' '.join([col.ljust(max_field_size) for col in col_titles])
diff --git a/sage/graphs/graph_editor.py b/sage/graphs/graph_editor.py
--- a/sage/graphs/graph_editor.py
+++ b/sage/graphs/graph_editor.py
@@ -18,8 +18,6 @@
 from sage.misc.html import html
 
 import sagenb.notebook.interact
-from sagenb.misc.support import EMBEDDED_MODE
-
 
 def graph_to_js(g):
     """
@@ -103,8 +101,9 @@
     """
     if graph is None:
         graph = graphs.CompleteGraph(2)
-        
-    if not EMBEDDED_MODE:
+
+    import sage.misc.misc as misc    
+    if not misc.EMBEDDED_MODE:
         return "This graph editor only runs in the Sage notebook."
 
     graph.layout(save_pos = True, **layout_options)
diff --git a/sage/interfaces/maxima_abstract.py b/sage/interfaces/maxima_abstract.py
--- a/sage/interfaces/maxima_abstract.py
+++ b/sage/interfaces/maxima_abstract.py
@@ -158,7 +158,9 @@
             ...
         """
         cmd = 'maxima --very-quiet -r "%s(%s);" '%(command, s)
-        if sage.server.support.EMBEDDED_MODE:
+        
+        import sage.misc.misc as misc    
+        if misc.EMBEDDED_MODE:
             cmd += '< /dev/null'
 
         if redirect:
diff --git a/sage/interfaces/r.py b/sage/interfaces/r.py
--- a/sage/interfaces/r.py
+++ b/sage/interfaces/r.py
@@ -212,7 +212,7 @@
 ##########################################################################
 
 from expect import Expect, ExpectElement, ExpectFunction, FunctionElement
-from sage.misc.misc import DOT_SAGE
+from sage.misc.misc import EMBEDDED_MODE, DOT_SAGE
 import re
 import sage.rings.integer
 
@@ -363,7 +363,6 @@
         if "TRUE" not in s+t:
             raise RuntimeError, "R was not compiled with PNG support"
 
-        from sage.server.support import EMBEDDED_MODE
         if EMBEDDED_MODE:
             self.setwd('"%s"'%os.path.abspath('.'))
         return RFunction(self, 'png')(*args, **kwds)
@@ -714,8 +713,7 @@
             This is similar to typing r.command?. 
         """
         s = self.eval('help("%s")'%command).strip()     # ?cmd is only an unsafe shortcut
-        import sage.plot.plot
-        if sage.plot.plot.EMBEDDED_MODE:
+        if EMBEDDED_MODE:
             s = s.replace('_\x08','')
         return HelpExpression(s)
 
@@ -1034,7 +1032,6 @@
         """
         # We have to define this to override the plot function defined in the
         # superclass.
-        from sage.server.support import EMBEDDED_MODE
         if EMBEDDED_MODE:
             self.setwd('"%s"'%os.path.abspath('.'))
         RFunction(self, 'plot')(*args, **kwds)
diff --git a/sage/misc/hg.py b/sage/misc/hg.py
--- a/sage/misc/hg.py
+++ b/sage/misc/hg.py
@@ -73,7 +73,7 @@
 import os, shutil, sys
 
 from   viewer import browser
-from   misc   import tmp_filename, branch_current_hg, embedded
+from   misc   import EMBEDDED_MODE, tmp_filename, branch_current_hg
 from   remote_file import get_remote_file as get_remote_file0
 from   sage.server.misc import print_open_msg
 from   subprocess import Popen
@@ -112,7 +112,7 @@
         '--config pager.pager=cat'
         sage: sage.server.support.EMBEDDED_MODE=False
     """
-    if embedded():
+    if EMBEDDED_MODE:
         return '--config pager.pager=cat'
     else:
         return '--config pager.pager="LESS=\'R\' less"'
@@ -853,7 +853,7 @@
             cd ... && sage --hg log   --config pager.pager="LESS='R' less"
             ...
         """
-        if embedded() and limit is None:
+        if EMBEDDED_MODE and limit is None:
             limit = 20
         options = ''
         if branches:
@@ -1505,7 +1505,7 @@
             sage: hg_sage.commit('hg.py', comment='miscellaneous fixes') # not tested
             cd ... && sage --hg commit -m "miscellaneous fixes" hg.py
         """
-        if embedded() and comment is None:
+        if EMBEDDED_MODE and comment is None:
             raise RuntimeError, "You're using the Sage notebook, so you *must* explicitly specify the comment in the commit command."
         if diff:
             self.diff(files)
diff --git a/sage/misc/html.py b/sage/misc/html.py
--- a/sage/misc/html.py
+++ b/sage/misc/html.py
@@ -190,7 +190,14 @@
             t += s[:i] + '<script type="math/tex">%s</script>'%\
                      latex(sage_eval(s[6+i:j], locals=locals))
             s = s[j+7:] 
-        print "<html><font color='black'>%s</font></html>"%t
+
+        from sage.misc.misc import EMBEDDED_MODE
+        import sys
+        if EMBEDDED_MODE:
+            if EMBEDDED_MODE['frontend']=='notebook':
+                print "<html><font color='black'>%s</font></html>"%t
+            elif EMBEDDED_MODE['frontend']=='sagecell':
+                sys._sage_messages.message_queue.display({'text/html':"<font color='black'>%s</font>"%t})
         return ''
 
     def table(self, x, header = False):
@@ -238,7 +245,7 @@
             </table>
             </div>
             </html>
-
+ 
             sage: html.table([(x,n(sin(x), digits=2)) for x in [0..3]], header = ["$x$", "$\sin(x)$"])
             <html>
             <div class="notruncate">
@@ -271,7 +278,7 @@
 
         """
         from table import table
-        table(x, header_row=header)._html_()
+        print table(x, header_row=header)._html_()
 
     def iframe(self, url, height=400, width=800):
         r"""
diff --git a/sage/misc/interpreter.py b/sage/misc/interpreter.py
--- a/sage/misc/interpreter.py
+++ b/sage/misc/interpreter.py
@@ -71,19 +71,6 @@
 from preparser import (preparse, preparse_file, load_wrap,
                        modified_attached_files, attached_files)
 
-def embedded():
-    """
-    Returns True if Sage is being run from the notebook.
-
-    EXAMPLES::
-    
-        sage: from sage.misc.interpreter import embedded
-        sage: embedded()
-        False
-    """
-    import sage.server.support
-    return sage.server.support.EMBEDDED_MODE
-
 
 #TODO: This global variable do_preparse should be associtated with an
 #IPython InteractiveShell as opposed to a global variable in this
diff --git a/sage/misc/latex.py b/sage/misc/latex.py
--- a/sage/misc/latex.py
+++ b/sage/misc/latex.py
@@ -16,8 +16,6 @@
 #*****************************************************************************
 
 
-EMBEDDED_MODE = False
-
 COMMON_HEADER = \
 r'''\usepackage{amsmath}
 \usepackage{amssymb}
@@ -56,6 +54,7 @@
 
 from sage.misc.temporary_file import tmp_dir, graphics_filename
 import sage_eval
+from sage.misc.misc import EMBEDDED_MODE
 from sage.misc.sage_ostools import have_program
 from sage.misc.cachefunc import cached_function, cached_method
 
@@ -245,10 +244,10 @@
 
     TESTS::
 
-        sage: sage.misc.latex.EMBEDDED_MODE = True
+        sage: sage.misc.latex.EMBEDDED_MODE = {'frontend': 'notebook'}
         sage: builtin_constant_function(True)
         '{\\rm True}'
-        sage: sage.misc.latex.EMBEDDED_MODE = False
+        sage: sage.misc.latex.EMBEDDED_MODE = {}
     """
     if EMBEDDED_MODE:
         return "{\\rm %s}"%x
@@ -2077,14 +2076,14 @@
 
     EXAMPLES::
 
-        sage: sage.misc.latex.EMBEDDED_MODE = True
+        sage: sage.misc.latex.EMBEDDED_MODE = {'frontend': 'notebook'}
         sage: view(3)
         <html><script type="math/tex">\newcommand{\Bold}[1]{\mathbf{#1}}3</script></html>
         sage: view(3, mode='display')
         <html><script type="math/tex; mode=display">\newcommand{\Bold}[1]{\mathbf{#1}}3</script></html>
         sage: view((x,2), combine_all=True) # trac 11775
         <html><script type="math/tex">\newcommand{\Bold}[1]{\mathbf{#1}}x 2</script></html>
-        sage: sage.misc.latex.EMBEDDED_MODE = False
+        sage: sage.misc.latex.EMBEDDED_MODE = {}
 
     TESTS::
 
@@ -2102,7 +2101,7 @@
         Traceback (most recent call last):
         ...
         ValueError: Unsupported LaTeX engine.
-        sage: sage.misc.latex.EMBEDDED_MODE = True
+        sage: sage.misc.latex.EMBEDDED_MODE = {'frontend':'notebook'}
         sage: view(4, engine="garbage", viewer="pdf")
         Traceback (most recent call last):
         ...
@@ -2337,14 +2336,14 @@
 
         sage: sage.misc.latex.print_or_typeset(3)
         3
-        sage: sage.misc.latex.EMBEDDED_MODE=True
+        sage: sage.misc.latex.EMBEDDED_MODE={'frontend':'notebook'}
         sage: sage.misc.latex.print_or_typeset(3)
         3
         sage: TEMP = sys.displayhook
         sage: sys.displayhook = sage.misc.latex.pretty_print
         sage: sage.misc.latex.print_or_typeset(3)
         <html><script type="math/tex">\newcommand{\Bold}[1]{\mathbf{#1}}3</script></html>
-        sage: sage.misc.latex.EMBEDDED_MODE=False
+        sage: sage.misc.latex.EMBEDDED_MODE={}
         sage: sys.displayhook = TEMP
     """
     import sys
diff --git a/sage/misc/misc.py b/sage/misc/misc.py
--- a/sage/misc/misc.py
+++ b/sage/misc/misc.py
@@ -48,6 +48,13 @@
 
 LOCAL_IDENTIFIER = '%s.%s'%(HOSTNAME , os.getpid())
 
+# EMBEDDED_MODE is a dictionary.  If Sage is embedded, this dictionary
+# is non-empty and EMBEDDED_MODE['frontend']='notebook' or 'sagecell'.
+# In the case of sagecell, another option will be set,
+# EMBEDDED_MODE['sage']=True/False, which specifies whether the
+# sage-mode is active or not.
+EMBEDDED_MODE={}
+
 def sage_makedirs(dir):
     """
     Python version of ``mkdir -p``: try to create a directory, and also
@@ -2101,19 +2108,6 @@
     """    
     return "0"*(size-len(str(s))) + str(s)
 
-import sage.server.support
-
-def embedded():
-    """
-    Return True if this copy of Sage is running embedded in the Sage
-    notebook.
-    
-    EXAMPLES::
-    
-        sage: sage.misc.misc.embedded()    # output True if in the notebook
-        False
-    """
-    return sage.server.support.EMBEDDED_MODE
 
 
 #############################################
diff --git a/sage/misc/pager.py b/sage/misc/pager.py
--- a/sage/misc/pager.py
+++ b/sage/misc/pager.py
@@ -15,12 +15,11 @@
 # Any code in sage that uses a pager should use this pager.
 
 
-EMBEDDED_MODE = False
-
 def cat(x):
     print x
 
 def pager():
+    from sage.misc.misc import EMBEDDED_MODE
     if EMBEDDED_MODE:
         return cat
     else:
diff --git a/sage/misc/sagedoc.py b/sage/misc/sagedoc.py
--- a/sage/misc/sagedoc.py
+++ b/sage/misc/sagedoc.py
@@ -36,7 +36,7 @@
 import os, re, sys
 import pydoc
 from sage.misc.viewer import browser
-from sage.misc.misc import tmp_dir
+from sage.misc.misc import EMBEDDED_MODE, tmp_dir
 from sagenb.misc.sphinxify import sphinxify
 import sage.version
 from sage.env import SAGE_DOC, SAGE_SRC
@@ -819,7 +819,6 @@
     if not interact:
         return results
 
-    from sage.server.support import EMBEDDED_MODE
     if EMBEDDED_MODE:   # I.e., running from the notebook
         if multiline: # insert the colons that format_search_as_html expects
             results = ":\n".join(results.splitlines()) + ":"
@@ -1381,7 +1380,6 @@
         if testing:
             return (url, path)
 
-        from sage.server.support import EMBEDDED_MODE
         if EMBEDDED_MODE:
             os.system(browser() + " " + url)
         else:
diff --git a/sage/misc/sageinspect.py b/sage/misc/sageinspect.py
--- a/sage/misc/sageinspect.py
+++ b/sage/misc/sageinspect.py
@@ -128,7 +128,6 @@
 import functools
 import os
 import tokenize
-EMBEDDED_MODE = False
 from sage.env import SAGE_SRC
 
 def isclassinstance(obj):
@@ -1382,7 +1381,8 @@
         # sometimes s contains "*args" or "**keywds", and the
         # asterisks confuse ReST/sphinx/docutils, so escape them:
         # change * to \*, and change ** to \**.
-        if EMBEDDED_MODE:
+        import sage.misc.misc as misc
+        if misc.EMBEDDED_MODE:
             s = s.replace('**', '\\**')  # replace ** with \**
             t = ''
             while True:  # replace * with \*
@@ -1499,13 +1499,14 @@
     - extensions by Nick Alexander
     """
     import sage.misc.sagedoc
+    import sage.misc.misc as misc
     if obj is None: return ''
     r = _sage_getdoc_unformatted(obj)
 
     if r is None:
         return ''
 
-    s = sage.misc.sagedoc.format(str(r), embedded=(embedded_override or EMBEDDED_MODE))
+    s = sage.misc.sagedoc.format(str(r), embedded=(embedded_override or misc.EMBEDDED_MODE))
 
     # If there is a Cython embedded position, it needs to be stripped
     pos = _extract_embedded_position(s)
diff --git a/sage/misc/session.pyx b/sage/misc/session.pyx
--- a/sage/misc/session.pyx
+++ b/sage/misc/session.pyx
@@ -66,7 +66,7 @@
 cdef caller_locals = __builtin__.locals
 
 # Sage imports
-from misc import embedded
+from sage.misc.misc import EMBEDDED_MODE
 from sage.structure.sage_object import load, save
 
 # This module-scope variables is used to save the
@@ -315,7 +315,7 @@
                 print "Not saving %s: %s"%(k, msg)
             pass
     save(D, name)
-    if embedded():
+    if EMBEDDED_MODE:
         # Also save D to the data directory if we're using the notebook.
         save(D, '../../data/' + name)
 
@@ -362,7 +362,7 @@
     """
     state = caller_locals()
 
-    if embedded():
+    if EMBEDDED_MODE:
         if not os.path.exists(name):
             nm = '../../data/' + name
             if not nm.endswith('.sobj'): nm += '.sobj'
diff --git a/sage/misc/table.py b/sage/misc/table.py
--- a/sage/misc/table.py
+++ b/sage/misc/table.py
@@ -683,6 +683,7 @@
         """
         import types
         from itertools import cycle
+        ret = ""
         rows = self._rows
         header_row = self._options['header_row']
         if self._options['frame']:
@@ -693,27 +694,28 @@
         if len(rows) > 0:
             # If the table has < 100 rows, don't truncate the output in the notebook
             if len(rows) <= 100:
-                print "<html>\n<div class=\"notruncate\">\n<table %s class=\"table_form\">\n<tbody>" % frame
+                ret += "<html>\n<div class=\"notruncate\">\n<table %s class=\"table_form\">\n<tbody>" % frame
             else:
-                print "<html>\n<div class=\"truncate\">\n<table %s class=\"table_form\">\n<tbody>" % frame
+                ret += "<html>\n<div class=\"truncate\">\n<table %s class=\"table_form\">\n<tbody>" % frame
 
             # First row:
             if header_row:
-                print "<tr>"
-                self._html_table_row(rows[0], header=header_row)
-                print "</tr>"
+                ret += "<tr>"
+                ret += self._html_table_row(rows[0], header=header_row)
+                ret += "</tr>"
                 rows = rows[1:]
 
             # Other rows:
             for row_class, row in zip(cycle(["row-a", "row-b"]), rows):
-                print "<tr class =\"%s\">" % row_class
-                self._html_table_row(row, header=False)
-                print "</tr>"
-            print "</tbody>\n</table>\n</div>\n</html>"
+                ret += "<tr class =\"%s\">" % row_class
+                ret += self._html_table_row(row, header=False)
+                ret += "</tr>"
+            ret += "</tbody>\n</table>\n</div>\n</html>"
+        return ret
 
     def _html_table_row(self, row, header=False):
         r"""
-        Print the items of a list as one row of an HTML table. Used by
+        Return a string of the items of a list as one row of an HTML table. Used by
         the :meth:`_html_` method.
 
         INPUTS:
@@ -723,15 +725,15 @@
         - ``header`` (default False) - if True, treat this as a header
           row, using ``<th>`` instead of ``<td>``.
 
-        Strings get printed verbatim unless they seem to be LaTeX
+        Strings get included verbatim unless they seem to be LaTeX
         code, in which case they are enclosed in a ``script`` tag
-        appropriate for MathJax. Sage objects are printed using their
+        appropriate for MathJax. Sage objects are included using their
         LaTeX representations.
 
         EXAMPLES::
 
             sage: T = table([['a', 'bb', 'ccccc'], [10, -12, 0], [1, 2, 3]])
-            sage: T._html_table_row(['a', 2, '$x$'])
+            sage: print T._html_table_row(['a', 2, '$x$'])
             <td>a</td>
             <td><script type="math/tex">2</script></td>
             <td><script type="math/tex">x</script></td>
@@ -753,20 +755,22 @@
         else:
             first_column_tag = column_tag
 
+        ret = ""
         # First entry of row:
         entry = row[0]
         if isinstance(entry, Graphics):
-            print first_column_tag % entry.show(linkmode = True)
+            ret += first_column_tag % entry.show(linkmode = True)
         elif isinstance(entry, str):
-            print first_column_tag % math_parse(entry)
+            ret += first_column_tag % math_parse(entry)
         else:
-            print first_column_tag % ('<script type="math/tex">%s</script>' % latex(entry))
+            ret += first_column_tag % ('<script type="math/tex">%s</script>' % latex(entry))
 
         # Other entries:
         for column in xrange(1,len(row)):
             if isinstance(row[column], Graphics):
-                print column_tag % row[column].show(linkmode = True)
+                ret += column_tag % row[column].show(linkmode = True)
             elif isinstance(row[column], str):
-                print column_tag % math_parse(row[column])
+                ret += column_tag % math_parse(row[column])
             else:
-                print column_tag % ('<script type="math/tex">%s</script>' % latex(row[column]))
+                ret += column_tag % ('<script type="math/tex">%s</script>' % latex(row[column]))
+        return ret
diff --git a/sage/misc/trace.py b/sage/misc/trace.py
--- a/sage/misc/trace.py
+++ b/sage/misc/trace.py
@@ -65,13 +65,13 @@
     
     We test what happens in notebook embedded mode::
     
-        sage: sage.plot.plot.EMBEDDED_MODE = True
-        sage: trace('print factor(10)')
+        sage: sage.misc.misc.EMBEDDED_MODE = {'frontend':'notebook'}
+        sage: trace('print factor(0)')
         Traceback (most recent call last):
         ...
         NotImplementedError: the trace command is not implemented in the Sage notebook; you must use the command line.
     """
-    from sage.plot.plot import EMBEDDED_MODE
+    from sage.misc.misc import EMBEDDED_MODE
     if EMBEDDED_MODE:
         raise NotImplementedError, "the trace command is not implemented in the Sage notebook; you must use the command line."
 
diff --git a/sage/plot/animate.py b/sage/plot/animate.py
--- a/sage/plot/animate.py
+++ b/sage/plot/animate.py
@@ -21,7 +21,7 @@
 from sage.structure.sage_object import SageObject
 from sage.misc.temporary_file import tmp_filename, tmp_dir
 import plot
-import sage.misc.misc
+import sage.misc.misc as misc
 import sage.misc.viewer
 
 class Animation(SageObject):
@@ -454,7 +454,7 @@
             self.gif(savefile=filename, delay=delay, iterations=iterations)
             return
         
-        if plot.EMBEDDED_MODE:
+        if misc.EMBEDDED_MODE:
             self.gif(delay = delay, iterations = iterations)
         else:
             filename = tmp_filename(ext='.gif')
diff --git a/sage/plot/plot.py b/sage/plot/plot.py
--- a/sage/plot/plot.py
+++ b/sage/plot/plot.py
@@ -356,10 +356,13 @@
 ## going to be used.
 
 #DEFAULT_FIGSIZE=(6, 3.70820393249937)
-EMBEDDED_MODE = False
+
 import sage.misc.misc
 from sage.misc.misc import srange
 
+# Code elsewhere relies on a module-level EMBEDDED_MODE variable
+from sage.misc.misc import EMBEDDED_MODE
+
 from sage.misc.randstate import current_randstate #for plot adaptive refinement
 from math import sin, cos, pi #for polar_plot
 
diff --git a/sage/plot/plot3d/base.pyx b/sage/plot/plot3d/base.pyx
--- a/sage/plot/plot3d/base.pyx
+++ b/sage/plot/plot3d/base.pyx
@@ -822,7 +822,7 @@
         return box_min, box_max
 
     def _prepare_for_jmol(self, frame, axes, frame_aspect_ratio, aspect_ratio, zoom):
-        from sage.plot.plot import EMBEDDED_MODE
+        from sage.misc.misc import EMBEDDED_MODE
         if EMBEDDED_MODE:
             s = 6
         else:
@@ -1076,7 +1076,7 @@
         else:
             filename = tmp_filename()
 
-        from sage.plot.plot import EMBEDDED_MODE
+        from sage.misc.misc import EMBEDDED_MODE
         from sage.doctest import DOCTEST_MODE
         ext = None
 
<<<<<<< HEAD
         # Tachyon resolution options
@@ -1189,6 +1189,10 @@
             f = open(filename + '.canvas3d', 'w')
             f.write('[%s]' % ','.join(data))
             f.close()
+            if EMBEDDED_MODE and EMBEDDED_MODE['frontend'] == 'sagecell':
+                msg={'application/x-canvas3d': filename + '.canvas3d'}
+                sys._sage_.display_message(msg)
+                sys._sage_.sent_files[filename + '.canvas3d'] = os.path.getmtime(filename + '.canvas3d')
             ext = 'canvas3d'
 
         if ext is None:
=======
>>>>>>> 5410935c
diff --git a/sage/plot/plot3d/tachyon.py b/sage/plot/plot3d/tachyon.py
--- a/sage/plot/plot3d/tachyon.py
+++ b/sage/plot/plot3d/tachyon.py
@@ -316,7 +316,7 @@
             filename = graphics_filename()
             self.save(os.path.join(SAGE_TMP, 'test.png'), verbose=verbose, extra_opts=extra_opts)
             return
-        if sage.plot.plot.EMBEDDED_MODE:
+        if sage.misc.misc.EMBEDDED_MODE:
             filename = graphics_filename()
             self.save(filename, verbose=verbose, extra_opts=extra_opts)
             return<|MERGE_RESOLUTION|>--- conflicted
+++ resolved
@@ -642,8 +642,6 @@
          from sage.doctest import DOCTEST_MODE
          ext = None
  
-<<<<<<< HEAD
-         # Tachyon resolution options
 @@ -1189,6 +1189,10 @@
              f = open(filename + '.canvas3d', 'w')
              f.write('[%s]' % ','.join(data))
@@ -655,8 +653,6 @@
              ext = 'canvas3d'
  
          if ext is None:
-=======
->>>>>>> 5410935c
 diff --git a/sage/plot/plot3d/tachyon.py b/sage/plot/plot3d/tachyon.py
 --- a/sage/plot/plot3d/tachyon.py
 +++ b/sage/plot/plot3d/tachyon.py
